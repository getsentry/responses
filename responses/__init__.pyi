from collections import Sequence
from collections import Sized
from io import BufferedReader
from re import Pattern
from typing import Any
from typing import Callable
from typing import Iterable
from typing import Iterator
from typing import List
from typing import Mapping
from typing import NamedTuple
from typing import Optional
from typing import Protocol
from typing import Tuple
from typing import Type
from typing import TypeVar
from typing import Union
from typing import overload
from unittest import mock as std_mock
from urllib.parse import quote as quote

from requests.adapters import HTTPResponse
from requests.adapters import PreparedRequest
from typing_extensions import Literal

# Not currently exposed in typestubs, thus, ignore
from urllib3.response import HTTPHeaderDict  # type: ignore

from .matchers import json_params_matcher
from .matchers import urlencoded_params_matcher

<<<<<<< HEAD
=======
def _clean_unicode(url: str) -> str: ...
def _ensure_str(s: str) -> str: ...
def _ensure_url_default_path(
    url: Union[Pattern[str], str]
) -> Union[Pattern[str], str]: ...
def _get_url_and_path(url: str) -> str: ...
def _handle_body(
    body: Optional[Union[bytes, BufferedReader, str]]
) -> Union[BufferedReader, BytesIO]: ...
def _has_unicode(s: str) -> bool: ...
def _is_string(s: Union[Pattern[str], str]) -> bool: ...
def get_wrapped(
    func: Callable[..., Any], responses: RequestsMock, registry: Optional[Any]
) -> Callable[..., Any]: ...

>>>>>>> 0645db65
class Call(NamedTuple):
    request: PreparedRequest
    response: Any

_Body = Union[str, BaseException, "Response", BufferedReader, bytes]

MatcherIterable = Iterable[Callable[[Any], Callable[..., Any]]]

class CallList(Sequence[Call], Sized):
    def __init__(self) -> None:
        self._calls = List[Call]
        ...
    def __iter__(self) -> Iterator[Call]: ...
    def __len__(self) -> int: ...
    def __getitem__(self, idx: int) -> Call: ...  # type: ignore [override]
    def add(self, request: PreparedRequest, response: _Body) -> None: ...
    def reset(self) -> None: ...

class FalseBool:
    def __bool__(self) -> bool: ...

class BaseResponse:
    passthrough: bool = ...
    content_type: Optional[str] = ...
    headers: Optional[Mapping[str, str]] = ...
    stream: bool = ...
    method: Any = ...
    url: Any = ...
    match_querystring: Any = ...
    match: MatcherIterable = ...
    call_count: int = ...
    def __init__(
        self,
        method: str,
        url: Union[Pattern[str], str],
        match_querystring: Union[bool, object] = ...,
        match: MatcherIterable = ...,
    ) -> None: ...
    def __eq__(self, other: Any) -> bool: ...
    def __ne__(self, other: Any) -> bool: ...
    def _req_attr_matches(
        self, match: MatcherIterable, request: PreparedRequest
    ) -> Tuple[bool, str]: ...
    def _should_match_querystring(
        self, match_querystring_argument: Union[bool, object]
    ) -> bool: ...
    def _url_matches(
        self, url: Union[Pattern[str], str], other: str, match_querystring: bool = ...
    ) -> bool: ...
    def _url_matches_strict(self, url: str, other: str) -> bool: ...
    def get_headers(self) -> HTTPHeaderDict: ...  # type: ignore
    def get_response(self, request: PreparedRequest) -> None: ...
    def matches(self, request: PreparedRequest) -> Tuple[bool, str]: ...

class Response(BaseResponse):
    body: _Body = ...
    status: int = ...
    headers: Optional[Mapping[str, str]] = ...
    stream: bool = ...
    content_type: Optional[str] = ...
    auto_calculate_content_length: bool = ...
    def __init__(
        self,
        method: str,
        url: Union[Pattern[str], str],
        body: _Body = ...,
        json: Optional[Any] = ...,
        status: int = ...,
        headers: Optional[Mapping[str, str]] = ...,
        stream: bool = ...,
        content_type: Optional[str] = ...,
        auto_calculate_content_length: bool = ...,
        match_querystring: bool = ...,
        match: MatcherIterable = ...,
    ) -> None: ...
    def get_response(  # type: ignore [override]
        self, request: PreparedRequest
    ) -> HTTPResponse: ...

class CallbackResponse(BaseResponse):
    callback: Callable[[Any], Any] = ...
    stream: bool = ...
    content_type: Optional[str] = ...
    def __init__(
        self,
        method: str,
        url: Union[Pattern[str], str],
        callback: Callable[[Any], Any],
        stream: bool = ...,
        content_type: Optional[str] = ...,
        match_querystring: Union[bool, FalseBool] = ...,
        match: MatcherIterable = ...,
    ) -> None: ...
    def get_response(  # type: ignore [override]
        self, request: PreparedRequest
    ) -> HTTPResponse: ...

class PassthroughResponse(BaseResponse):
    passthrough: bool = ...

class OriginalResponseShim:
    msg: Any = ...
    def __init__(  # type: ignore [no-any-unimported]
        self, headers: HTTPHeaderDict
    ) -> None: ...
    def isclosed(self) -> bool: ...

_F = TypeVar("_F", bound=Callable[..., Any])

class RequestsMock:
    DELETE: Literal["DELETE"]
    GET: Literal["GET"]
    HEAD: Literal["HEAD"]
    OPTIONS: Literal["OPTIONS"]
    PATCH: Literal["PATCH"]
    POST: Literal["POST"]
    PUT: Literal["PUT"]
    response_callback: Optional[Callable[[Any], Any]] = ...
    assert_all_requests_are_fired: Any = ...
    passthru_prefixes: Tuple[Union[str, Pattern[str]], ...] = ...
    target: Any = ...
    _matches: List[Any]
    _registry: Any
    def __init__(
        self,
        assert_all_requests_are_fired: bool = ...,
        response_callback: Optional[Callable[[Any], Any]] = ...,
        passthru_prefixes: Tuple[str, ...] = ...,
        target: str = ...,
        registry: Any = ...,
    ) -> None:
        self._patcher = Callable[[Any], Any]
        self._calls = CallList
        ...
    def reset(self) -> None: ...
    add: _Add
    delete: _Shortcut
    get: _Shortcut
    head: _Shortcut
    options: _Shortcut
    patch: _Shortcut
    post: _Shortcut
    put: _Shortcut
    add_passthru: _AddPassthru
    def remove(
        self,
        method_or_response: Optional[Union[str, Response]] = ...,
        url: Optional[Union[Pattern[str], str]] = ...,
    ) -> None: ...
    replace: _Replace
    upsert: _Upsert
    add_callback: _AddCallback
    @property
    def calls(self) -> CallList: ...
    def __enter__(self) -> RequestsMock: ...
    def __exit__(self, type: Any, value: Any, traceback: Any) -> bool: ...
    def activate(self, func: Optional[_F], registry: Optional[Any]) -> _F: ...
    def start(self) -> None: ...
    def stop(self, allow_assert: bool = ...) -> None: ...
    def assert_call_count(self, url: str, count: int) -> bool: ...
    def registered(self) -> List[Any]: ...
    def _set_registry(self, registry: Any) -> None: ...
    def get_registry(self) -> Any: ...

HeaderSet = Optional[Union[Mapping[str, str], List[Tuple[str, str]]]]

class _Add(Protocol):
    def __call__(
        self,
        method: Optional[Union[str, BaseResponse]] = ...,
        url: Optional[Union[Pattern[str], str]] = ...,
        body: _Body = ...,
        json: Optional[Any] = ...,
        status: int = ...,
        headers: HeaderSet = ...,
        stream: bool = ...,
        content_type: Optional[str] = ...,
        auto_calculate_content_length: bool = ...,
        adding_headers: HeaderSet = ...,
        match_querystring: bool = ...,
        match: MatcherIterable = ...,
    ) -> None: ...

class _Shortcut(Protocol):
    def __call__(
        self,
        url: Optional[Union[Pattern[str], str]] = ...,
        body: _Body = ...,
        json: Optional[Any] = ...,
        status: int = ...,
        headers: HeaderSet = ...,
        stream: bool = ...,
        content_type: Optional[str] = ...,
        auto_calculate_content_length: bool = ...,
        adding_headers: HeaderSet = ...,
        match_querystring: bool = ...,
        match: MatcherIterable = ...,
    ) -> None: ...

class _AddCallback(Protocol):
    def __call__(
        self,
        method: str,
        url: Union[Pattern[str], str],
        callback: Callable[
            [PreparedRequest], Union[Exception, Tuple[int, Mapping[str, str], _Body]]
        ],
        match_querystring: bool = ...,
        content_type: Optional[str] = ...,
        match: MatcherIterable = ...,
    ) -> None: ...

class _AddPassthru(Protocol):
    def __call__(self, prefix: Union[Pattern[str], str]) -> None: ...

class _Remove(Protocol):
    def __call__(
        self,
        method_or_response: Optional[Union[str, BaseResponse]] = ...,
        url: Optional[Union[Pattern[str], str]] = ...,
    ) -> None: ...

class _Replace(Protocol):
    def __call__(
        self,
        method_or_response: Optional[Union[str, BaseResponse]] = ...,
        url: Optional[Union[Pattern[str], str]] = ...,
        body: _Body = ...,
        json: Optional[Any] = ...,
        status: int = ...,
        headers: HeaderSet = ...,
        stream: bool = ...,
        content_type: Optional[str] = ...,
        adding_headers: HeaderSet = ...,
        match_querystring: bool = ...,
        match: MatcherIterable = ...,
    ) -> None: ...

class _Upsert(Protocol):
    def __call__(
        self,
        method: Optional[Union[str, BaseResponse]] = ...,
        url: Optional[Union[Pattern[str], str]] = ...,
        body: _Body = ...,
        json: Optional[Any] = ...,
        status: int = ...,
        headers: HeaderSet = ...,
        stream: bool = ...,
        content_type: Optional[str] = ...,
        adding_headers: HeaderSet = ...,
        match_querystring: bool = ...,
        match: MatcherIterable = ...,
    ) -> None: ...

class _Registered(Protocol):
    def __call__(self) -> List[Response]: ...

class _Activate(Protocol):
    # see https://github.com/getsentry/responses/pull/469 for more details

    @overload
    def __call__(self, func: _F = ...) -> _F: ...
    # use this overload for scenario when 'responses.activate' is used

    @overload
    def __call__(self, registry: Type[Any] = ...) -> Callable[["_F"], "_F"]: ...
    # use this overload for scenario when 'responses.activate(registry=)' is used

activate: _Activate
add: _Add
add_callback: _AddCallback
add_passthru: _AddPassthru
assert_all_requests_are_fired: bool
assert_call_count: Callable[[str, int], bool]
calls: CallList
delete: _Shortcut
DELETE: Literal["DELETE"]
get: _Shortcut
GET: Literal["GET"]
head: _Shortcut
HEAD: Literal["HEAD"]
mock: RequestsMock
_default_mock: RequestsMock
options: _Shortcut
OPTIONS: Literal["OPTIONS"]
passthru_prefixes: Tuple[str, ...]
patch: _Shortcut
PATCH: Literal["PATCH"]
post: _Shortcut
POST: Literal["POST"]
put: _Shortcut
PUT: Literal["PUT"]
registered: _Registered
remove: _Remove
replace: _Replace
reset: Callable[[], None]
response_callback: Callable[[Any], Any]
start: Callable[[], None]
stop: Callable[..., None]
target: Any
upsert: _Upsert

__all__ = [
    "CallbackResponse",
    "Response",
    "RequestsMock",
    # Exposed by the RequestsMock class:
    "activate",
    "add",
    "add_callback",
    "add_passthru",
    "assert_all_requests_are_fired",
    "assert_call_count",
    "calls",
    "delete",
    "DELETE",
    "get",
    "GET",
    "head",
    "HEAD",
    "options",
    "OPTIONS",
    "passthru_prefixes",
    "patch",
    "PATCH",
    "post",
    "POST",
    "put",
    "PUT",
    "registered",
    "remove",
    "replace",
    "reset",
    "response_callback",
    "start",
    "stop",
    "target",
    "upsert",
]<|MERGE_RESOLUTION|>--- conflicted
+++ resolved
@@ -29,24 +29,6 @@
 from .matchers import json_params_matcher
 from .matchers import urlencoded_params_matcher
 
-<<<<<<< HEAD
-=======
-def _clean_unicode(url: str) -> str: ...
-def _ensure_str(s: str) -> str: ...
-def _ensure_url_default_path(
-    url: Union[Pattern[str], str]
-) -> Union[Pattern[str], str]: ...
-def _get_url_and_path(url: str) -> str: ...
-def _handle_body(
-    body: Optional[Union[bytes, BufferedReader, str]]
-) -> Union[BufferedReader, BytesIO]: ...
-def _has_unicode(s: str) -> bool: ...
-def _is_string(s: Union[Pattern[str], str]) -> bool: ...
-def get_wrapped(
-    func: Callable[..., Any], responses: RequestsMock, registry: Optional[Any]
-) -> Callable[..., Any]: ...
-
->>>>>>> 0645db65
 class Call(NamedTuple):
     request: PreparedRequest
     response: Any
