--- conflicted
+++ resolved
@@ -1,14 +1,8 @@
-<<<<<<< HEAD
-Unreleased
-----------
-
+0.25.8
+------
+
+* Fix bug where the content type is always recorded as either text/plain or application/json. See #770
 * Allow asserts on add_callback() matches. See #727
-=======
-0.25.8
-------
-
-* Fix bug where the content type is always recorded as either text/plain or application/json. See #770
->>>>>>> 9485a016
 
 0.25.7
 ------
