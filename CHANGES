--- conflicted
+++ resolved
@@ -1,16 +1,15 @@
-<<<<<<< HEAD
 0.16.0
 ------
 
 * Added `responses.registries`. Now user can create custom registries to
   manipulate the order of responses in the match algorithm
-=======
+  `responses.activate(registry=CustomRegistry)`
+
 0.15.1
 ------
 
 * Fixed regression with ``stream`` parameter deprecation, requests.session() and cookie handling.
 * Replaced adhoc URL parsing with `urllib.parse`.
->>>>>>> 1ea238f2
 
 0.15.0
 ------
