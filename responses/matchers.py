--- conflicted
+++ resolved
@@ -208,12 +208,11 @@
     return match
 
 
-<<<<<<< HEAD
 def multipart_matcher(files, data=None):
     """
     Matcher to match 'multipart/form-data' content-type.
-    Function constructs request body and headers from provided 'data' and 'files' arguments
-    and compares to actual request
+    This function constructs request body and headers from provided 'data' and 'files' 
+    arguments and compares to actual request
 
     :param files: (dict), same as provided to request
     :param data: (dict), same as provided to request
@@ -269,7 +268,7 @@
             return (
                 False,
                 reason
-                + "Request headers['Content-Type'] is different. {} isn't equal to {}".format(
+                + "Request headers['Content-Type'] are different. {} isn't equal to {}".format(
                     request_content_type, prepared_content_type
                 ),
             )
@@ -281,7 +280,10 @@
             )
 
         return True, ""
-=======
+
+    return match
+
+      
 def header_matcher(headers, strict_match=False):
     """
     Matcher to match 'headers' argument in request using the responses library.
@@ -312,6 +314,4 @@
             )
 
         return valid, ""
->>>>>>> cbe00247
-
     return match