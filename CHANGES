0.17.0
------

* Fixed issue when `passthru_prefixes` persisted across tests.
  Now `add_passthru` is valid only within a context manager or for a single function and
  cleared on exit
<<<<<<< HEAD
* Deprecate ``match_querystring`` argument in ``Response`` and ``CallbackResponse``.
  Use `responses.matchers.query_param_matcher` or `responses.matchers.query_string_matcher`
=======
* Added support for non-UTF-8 bytes in `responses.matchers.multipart_matcher`
>>>>>>> e4fa421a

0.16.0
------

* Fixed regression with `stream` parameter deprecation, requests.session() and cookie handling.
* Replaced adhoc URL parsing with `urllib.parse`.
* Added ``match`` parameter to ``add_callback`` method
* Added `responses.matchers.fragment_identifier_matcher`. This matcher allows you
  to match request URL fragment identifier.
* Improved test coverage.
* Fixed failing test in python 2.7 when `python-future` is also installed.

0.15.0
------

* Added `responses.PassthroughResponse` and
  `reponses.BaseResponse.passthrough`. These features make building passthrough
  responses more compatible with dynamcially generated response objects.
* Removed the unused ``_is_redirect()`` function from responses internals.
* Added `responses.matchers.request_kwargs_matcher`. This matcher allows you
  to match additional request arguments like `stream`.
* Added `responses.matchers.multipart_matcher`. This matcher allows you
  to match request body and headers for ``multipart/form-data`` data
* Added `responses.matchers.query_string_matcher`. This matcher allows you
  to match request query string, similar to `responses.matchers.query_param_matcher`.
* Added `responses.matchers.header_matcher()`. This matcher allows you to match
  request headers. By default only headers supplied to `header_matcher()` are checked.
  You can make header matching exhaustive by passing `strict_match=True` to `header_matcher()`.
* Changed all matchers output message in case of mismatch. Now message is aligned
  between Python2 and Python3 versions
* Deprecate ``stream`` argument in ``Response`` and ``CallbackResponse``
* Added Python 3.10 support

0.14.0
------

* Added `responses.matchers`.
* Moved `responses.json_params_matcher` to `responses.matchers.json_params_matcher`
* Moved `responses.urlencoded_params_matcher` to
  `responses.matchers.urlencoded_params_matcher`
* Added `responses.matchers.query_param_matcher`. This matcher allows you
  to match query strings with a dictionary.
* Added `auto_calculate_content_length` option to `responses.add()`. When
  enabled, this option will generate a `Content-Length` header
  based on the number of bytes in the response body.

0.13.4
------

* Improve typing support
* Use URLs with normalized hostnames when comparing URLs.

0.13.3
------

* Switch from Travis to GHA for deployment.

0.13.2
------

* Fixed incorrect type stubs for `add_callback`

0.13.1
------

* Fixed packages not containing type stubs.

0.13.0
------

* `responses.upsert()` was added. This method will `add()` a response if one
  has not already been registered for a URL, or `replace()` an existing
  response.
* `responses.registered()` was added. The method allows you to get a list of
  the currently registered responses. This formalizes the previously private
  `responses.mock._matches` method.
* A more useful `__repr__` has been added to `Response`.
* Error messages have been improved.

0.12.1
------

* `responses.urlencoded_params_matcher` and `responses.json_params_matcher` now
  accept None to match empty requests.
* Fixed imports to work with new `urllib3` versions.
* `request.params` now allows parameters to have multiple values for the same key.
* Improved ConnectionError messages.

0.12.0
------

- Remove support for Python 3.4.

0.11.0
------

- Added the `match` parameter to `add()`.
- Added `responses.urlencoded_params_matcher()` and `responses.json_params_matcher()`.

0.10.16
-------

- Add a requirements pin to urllib3. This helps prevent broken install states where
  cookie usage fails.

0.10.15
-------

- Added `assert_call_count` to improve ergonomics around ensuring a mock was called.
- Fix incorrect handling of paths with query strings.
- Add Python 3.9 support to CI matrix.

0.10.14
-------

- Retag of 0.10.13

0.10.13
-------

- Improved README examples.
- Improved handling of unicode bodies. The inferred content-type for unicode
  bodies is now `text/plain; charset=utf-8`.
- Streamlined querysting matching code.

0.10.12
-------

- Fixed incorrect content-type in `add_callback()` when headers are provided as a list of tuples.

0.10.11
-------

- Fixed invalid README formatted.
- Fixed string formatting in error message.

0.10.10
------

- Added Python 3.8 support
- Remove Python 3.4 from test suite matrix.
- The `response.request` object now has a `params` attribute that contains the query string parameters from the request that was captured.
- `add_passthru` now supports `re` pattern objects to match URLs.
- ConnectionErrors raised by responses now include more details on the request that was attempted and the mocks registered.

0.10.9
------

- Fixed regression with `add_callback()` and content-type header.
- Fixed implicit dependency on urllib3>1.23.0

0.10.8
------

- Fixed cookie parsing and enabled multiple cookies to be set by using a list of
  tuple values.

0.10.7
------

- Added pypi badges to README.
- Fixed formatting issues in README.
- Quoted cookie values are returned correctly now.
- Improved compatibility for pytest 5
- Module level method names are no longer generated dynamically improving IDE navigation.

0.10.6
------

- Improved documentation.
- Improved installation requirements for py3
- ConnectionError's raised by responses now indicate which request
  path/method failed to match a mock.
- `test_responses.py` is no longer part of the installation targets.

0.10.5
------

- Improved support for raising exceptions from callback mocks. If a mock
  callback returns an exception object that exception will be raised.

0.10.4
------

- Fixed generated wrapper when using `@responses.activate` in Python 3.6+
  when decorated functions use parameter and/or return annotations.

0.10.3
------

- Fixed deprecation warnings in python 3.7 for inspect module usage.

0.10.2
------

- Fixed build setup to use undeprecated `pytest` bin stub.
- Updated `tox` configuration.
- Added example of using responses with `pytest.fixture`
- Removed dependency on `biscuits` in py3. Instead `http.cookies` is being used.

0.10.1
------

- Packaging fix to distribute wheel (#219)

0.10.0
------

- Fix passing through extra settings (#207)
- Fix collections.abc warning on Python 3.7 (#215)
- Use 'biscuits' library instead of 'cookies' on Python 3.4+ (#218)

0.9.0
-----

- Support for Python 3.7 (#196)
- Support streaming responses for BaseResponse (#192)
- Support custom patch targets for mock (#189)
- Fix unicode support for passthru urls (#178)
- Fix support for unicode in domain names and tlds (177)

0.8.0
-----

- Added the ability to passthru real requests via ``add_passthru()``
  and ``passthru_prefixes`` configurations.

0.7.0
-----

- Responses will now be rotated until the final match is hit, and
  then persist using that response (GH-171).

0.6.2
-----

- Fixed call counting with exceptions (GH-163).
- Fixed behavior with arbitrary status codes (GH-164).
- Fixed handling of multiple responses with the same match (GH-165).
- Fixed default path behavior with ``match_querystring`` (GH-166).

0.6.1
-----

- Restored ``adding_headers`` compatibility (GH-160).

0.6.0
-----

- Allow empty list/dict as json object (GH-100).
- Added `response_callback` (GH-151).
- Added ``Response`` interfaces (GH-155).
- Fixed unicode characters in querystring (GH-153).
- Added support for streaming IO buffers (GH-154).
- Added support for empty (unset) Content-Type (GH-139).
- Added reason to mocked responses (GH-132).
- ``yapf`` autoformatting now enforced on codebase.

0.5.1
-----

- Add LICENSE, README and CHANGES to the PyPI distribution (GH-97).

0.5.0
-----

- Allow passing a JSON body to `response.add` (GH-82)
- Improve ConnectionError emulation (GH-73)
- Correct assertion in assert_all_requests_are_fired (GH-71)

0.4.0
-----

- Requests 2.0+ is required
- Mocking now happens on the adapter instead of the session

0.3.0
-----

- Add the ability to mock errors (GH-22)
- Add responses.mock context manager (GH-36)
- Support custom adapters (GH-33)
- Add support for regexp error matching (GH-25)
- Add support for dynamic bodies via `responses.add_callback` (GH-24)
- Preserve argspec when using `responses.activate` decorator (GH-18)<|MERGE_RESOLUTION|>--- conflicted
+++ resolved
@@ -4,12 +4,9 @@
 * Fixed issue when `passthru_prefixes` persisted across tests.
   Now `add_passthru` is valid only within a context manager or for a single function and
   cleared on exit
-<<<<<<< HEAD
 * Deprecate ``match_querystring`` argument in ``Response`` and ``CallbackResponse``.
   Use `responses.matchers.query_param_matcher` or `responses.matchers.query_string_matcher`
-=======
 * Added support for non-UTF-8 bytes in `responses.matchers.multipart_matcher`
->>>>>>> e4fa421a
 
 0.16.0
 ------
