--- conflicted
+++ resolved
@@ -1,16 +1,9 @@
 0.16.0
-<<<<<<< HEAD
 ------
 
 * Added `responses.registries`. Now user can create custom registries to
   manipulate the order of responses in the match algorithm
   `responses.activate(registry=CustomRegistry)`
-
-0.15.1
-=======
->>>>>>> 28432250
-------
-
 * Fixed regression with `stream` parameter deprecation, requests.session() and cookie handling.
 * Replaced adhoc URL parsing with `urllib.parse`.
 * Added ``match`` parameter to ``add_callback`` method
