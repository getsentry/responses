--- conflicted
+++ resolved
@@ -1,14 +1,11 @@
 0.20.0
 ------
 
-<<<<<<< HEAD
 * Removed internal `_cookies_from_headers` function
-=======
 * Deprecate `responses.assert_all_requests_are_fired`, `responses.passthru_prefixes`, `responses.target`
   since they are not actual properties of the class instance.
   Use `responses.mock.assert_all_requests_are_fired`,
   `responses.mock.passthru_prefixes`, `responses.mock.target` instead.
->>>>>>> 1724937f
 
 0.19.0
 ------
@@ -31,6 +28,7 @@
 * An error is now raised when both `content_type` and `headers[content-type]` are provided as parameters.
 * When a request isn't matched the passthru prefixes are now included in error messages.
 
+
 0.18.0
 ------
 
