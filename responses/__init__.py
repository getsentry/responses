import inspect
import json as json_module
import logging
from collections import namedtuple
from functools import partialmethod
from functools import wraps
from http import client
from itertools import groupby
from re import Pattern
from threading import Lock as _ThreadingLock
from typing import TYPE_CHECKING
from typing import Any
from typing import Callable
from typing import Dict
from typing import Iterable
from typing import Iterator
from typing import List
from typing import Mapping
from typing import Optional
from typing import Sequence
from typing import Sized
from typing import Tuple
from typing import Type
from typing import Union
from typing import overload
from warnings import warn

import toml as _toml
from requests.adapters import HTTPAdapter
from requests.adapters import MaxRetryError
from requests.exceptions import ConnectionError
from requests.exceptions import RetryError

from responses.matchers import json_params_matcher as _json_params_matcher
from responses.matchers import query_string_matcher as _query_string_matcher
from responses.matchers import urlencoded_params_matcher as _urlencoded_params_matcher
from responses.registries import FirstMatchRegistry

try:
    from typing_extensions import Literal
except ImportError:  # pragma: no cover
    from typing import Literal  # type: ignore  # pragma: no cover

try:
    from requests.packages.urllib3.response import HTTPResponse
except ImportError:  # pragma: no cover
    from urllib3.response import HTTPResponse  # pragma: no cover

try:
    from requests.packages.urllib3.connection import HTTPHeaderDict
except ImportError:  # pragma: no cover
    from urllib3.response import HTTPHeaderDict  # type: ignore[attr-defined]
try:
    from requests.packages.urllib3.util.url import parse_url
except ImportError:  # pragma: no cover
    from urllib3.util.url import parse_url  # pragma: no cover

from io import BufferedReader
from io import BytesIO
from unittest import mock as std_mock
from urllib.parse import parse_qsl
from urllib.parse import quote
from urllib.parse import urlsplit
from urllib.parse import urlunparse
from urllib.parse import urlunsplit

if TYPE_CHECKING:  # pragma: no cover
    # import only for linter run
    import os
    from unittest.mock import _patch as _mock_patcher

    from requests import PreparedRequest
    from requests import models
    from urllib3 import Retry as _Retry

# Block of type annotations
_Body = Union[str, BaseException, "Response", BufferedReader, bytes, None]
_F = Callable[..., Any]
_HeaderSet = Optional[Union[Mapping[str, str], List[Tuple[str, str]]]]
_MatcherIterable = Iterable[Callable[..., Tuple[bool, str]]]
_HTTPMethodOrResponse = Optional[Union[str, "BaseResponse"]]
_URLPatternType = Union["Pattern[str]", str]

Call = namedtuple("Call", ["request", "response"])
_real_send = HTTPAdapter.send
_UNSET = object()

logger = logging.getLogger("responses")


class FalseBool:
    """Class to mock up built-in False boolean.

    Used for backwards compatibility, see
    https://github.com/getsentry/responses/issues/464
    """

    def __bool__(self) -> bool:
        return False

    __nonzero__ = __bool__


def urlencoded_params_matcher(params: Optional[Dict[str, str]]) -> Callable[..., Any]:
    warn(
        "Function is deprecated. Use 'from responses.matchers import urlencoded_params_matcher'",
        DeprecationWarning,
    )
    return _urlencoded_params_matcher(params)


def json_params_matcher(params: Optional[Dict[str, Any]]) -> Callable[..., Any]:
    warn(
        "Function is deprecated. Use 'from responses.matchers import json_params_matcher'",
        DeprecationWarning,
    )
    return _json_params_matcher(params)


def _has_unicode(s: str) -> bool:
    return any(ord(char) > 128 for char in s)


def _clean_unicode(url: str) -> str:
    """Clean up URLs, which use punycode to handle unicode chars.

    Applies percent encoding to URL path and query if required.

    Parameters
    ----------
    url : str
        URL that should be cleaned from unicode

    Returns
    -------
    str
        Cleaned URL

    """
    urllist = list(urlsplit(url))
    netloc = urllist[1]
    if _has_unicode(netloc):
        domains = netloc.split(".")
        for i, d in enumerate(domains):
            if _has_unicode(d):
                d = "xn--" + d.encode("punycode").decode("ascii")
                domains[i] = d
        urllist[1] = ".".join(domains)
        url = urlunsplit(urllist)

    # Clean up path/query/params, which use url-encoding to handle unicode chars
    chars = list(url)
    for i, x in enumerate(chars):
        if ord(x) > 128:
            chars[i] = quote(x)

    return "".join(chars)


def get_wrapped(
    func: Callable[..., Any],
    responses: "RequestsMock",
    *,
    registry: Optional[Any] = None,
    assert_all_requests_are_fired: Optional[bool] = None,
) -> Callable[..., Any]:
    """Wrap provided function inside ``responses`` context manager.

    Provides a synchronous or asynchronous wrapper for the function.


    Parameters
    ----------
    func : Callable
        Function to wrap.
    responses : RequestsMock
        Mock object that is used as context manager.
    registry : FirstMatchRegistry, optional
        Custom registry that should be applied. See ``responses.registries``
    assert_all_requests_are_fired : bool
        Raise an error if not all registered responses were executed.

    Returns
    -------
    Callable
        Wrapped function

    """
    assert_mock = std_mock.patch.object(
        target=responses,
        attribute="assert_all_requests_are_fired",
        new=assert_all_requests_are_fired,
    )

    if inspect.iscoroutinefunction(func):
        # set asynchronous wrapper if requestor function is asynchronous
        @wraps(func)
        async def wrapper(*args: Any, **kwargs: Any) -> Any:  # type: ignore[misc]

            if registry is not None:
                responses._set_registry(registry)

            with assert_mock, responses:
                return await func(*args, **kwargs)

    else:

        @wraps(func)
        def wrapper(*args: Any, **kwargs: Any) -> Any:  # type: ignore[misc]

            if registry is not None:
                responses._set_registry(registry)

            with assert_mock, responses:
                # set 'assert_all_requests_are_fired' temporarily for a single run.
                # Mock automatically unsets to avoid leakage to another decorated
                # function since we still apply the value on 'responses.mock' object
                return func(*args, **kwargs)

    return wrapper


class CallList(Sequence[Any], Sized):
    def __init__(self) -> None:
        self._calls: List[Call] = []

    def __iter__(self) -> Iterator[Call]:
        return iter(self._calls)

    def __len__(self) -> int:
        return len(self._calls)

    def __getitem__(self, idx: Union[int, slice]) -> Union[Call, List[Call]]:
        return self._calls[idx]

    def add(self, request: "PreparedRequest", response: _Body) -> None:
        self._calls.append(Call(request, response))

    def reset(self) -> None:
        self._calls = []


def _ensure_url_default_path(
    url: _URLPatternType,
) -> _URLPatternType:
    """Add empty URL path '/' if doesn't exist.

    Examples
    --------
    >>> _ensure_url_default_path("http://example.com")
    "http://example.com/"

    Parameters
    ----------
    url : str or re.Pattern
        URL to validate.

    Returns
    -------
    url : str or re.Pattern
        Modified URL if str or unchanged re.Pattern

    """
    if isinstance(url, str):
        url_parts = list(urlsplit(url))
        if url_parts[2] == "":
            url_parts[2] = "/"
            url = urlunsplit(url_parts)
    return url


def _get_url_and_path(url: str) -> str:
    """Construct URL only containing scheme, netloc and path by truncating other parts.

    This method complies with RFC 3986.

    Examples
    --------
    >>> _get_url_and_path("http://example.com/path;segment?ab=xy&zed=qwe#test=1&foo=bar")
    "http://example.com/path;segment"


    Parameters
    ----------
    url : str
        URL to parse.

    Returns
    -------
    url : str
        URL with scheme, netloc and path

    """
    url_parsed = urlsplit(url)
    url_and_path = urlunparse(
        [url_parsed.scheme, url_parsed.netloc, url_parsed.path, None, None, None]
    )
    return parse_url(url_and_path).url


def _handle_body(
    body: Optional[Union[bytes, BufferedReader, str]]
) -> Union[BufferedReader, BytesIO]:
    """Generates `Response` body.

    Parameters
    ----------
    body : str or bytes or BufferedReader
        Input data to generate `Response` body.

    Returns
    -------
    body : BufferedReader or BytesIO
        `Response` body

    """
    if isinstance(body, str):
        body = body.encode("utf-8")
    if isinstance(body, BufferedReader):
        return body

    data = BytesIO(body)  # type: ignore[arg-type]

    def is_closed() -> bool:
        """
        Real Response uses HTTPResponse as body object.
        Thus, when method is_closed is called first to check if there is any more
        content to consume and the file-like object is still opened

        This method ensures stability to work for both:
        https://github.com/getsentry/responses/issues/438
        https://github.com/getsentry/responses/issues/394

        where file should be intentionally be left opened to continue consumption
        """
        if not data.closed and data.read(1):
            # if there is more bytes to read then keep open, but return pointer
            data.seek(-1, 1)
            return False
        else:
            if not data.closed:
                # close but return False to mock like is still opened
                data.close()
                return False

            # only if file really closed (by us) return True
            return True

    data.isclosed = is_closed  # type: ignore[attr-defined]
    return data


class BaseResponse(object):
    passthrough: bool = False
    content_type: Optional[str] = None
    headers: Optional[Mapping[str, str]] = None
    stream: Optional[bool] = False

    def __init__(
        self,
        method: str,
        url: _URLPatternType,
        match_querystring: Union[bool, object] = None,
        match: "_MatcherIterable" = (),
        *,
        passthrough: bool = False,
    ) -> None:
        self.method: str = method
        # ensure the url has a default path set if the url is a string
        self.url: _URLPatternType = _ensure_url_default_path(url)

        if self._should_match_querystring(match_querystring):
            match = tuple(match) + (
                _query_string_matcher(urlsplit(self.url).query),  # type: ignore[arg-type]
            )

        self.match: "_MatcherIterable" = match
        self.call_count: int = 0
        self.passthrough = passthrough

    def __eq__(self, other: Any) -> bool:
        if not isinstance(other, BaseResponse):
            return False

        if self.method != other.method:
            return False

        # Can't simply do an equality check on the objects directly here since __eq__ isn't
        # implemented for regex. It might seem to work as regex is using a cache to return
        # the same regex instances, but it doesn't in all cases.
        self_url = self.url.pattern if isinstance(self.url, Pattern) else self.url
        other_url = other.url.pattern if isinstance(other.url, Pattern) else other.url

        return self_url == other_url

    def __ne__(self, other: Any) -> bool:
        return not self.__eq__(other)

    def _should_match_querystring(
        self, match_querystring_argument: Union[bool, object]
    ) -> Union[bool, object]:
        if isinstance(self.url, Pattern):
            # the old default from <= 0.9.0
            return False

        if match_querystring_argument is not None:
            if not isinstance(match_querystring_argument, FalseBool):
                warn(
                    (
                        "Argument 'match_querystring' is deprecated. "
                        "Use 'responses.matchers.query_param_matcher' or "
                        "'responses.matchers.query_string_matcher'"
                    ),
                    DeprecationWarning,
                )
            return match_querystring_argument

        return bool(urlsplit(self.url).query)

    def _url_matches(self, url: _URLPatternType, other: str) -> bool:
        """Compares two URLs.

        Compares only scheme, netloc and path. If 'url' is a re.Pattern, then checks that
        'other' matches the pattern.

        Parameters
        ----------
        url : Union["Pattern[str]", str]
            Reference URL or Pattern to compare.

        other : str
            URl that should be compared.

        Returns
        -------
        bool
            True, if URLs are identical or 'other' matches the pattern.

        """
        if isinstance(url, str):
            if _has_unicode(url):
                url = _clean_unicode(url)

            return _get_url_and_path(url) == _get_url_and_path(other)

        elif isinstance(url, Pattern) and url.match(other):
            return True

        else:
            return False

    @staticmethod
    def _req_attr_matches(
        match: "_MatcherIterable", request: "PreparedRequest"
    ) -> Tuple[bool, str]:
        for matcher in match:
            valid, reason = matcher(request)
            if not valid:
                return False, reason

        return True, ""

    def get_headers(self) -> HTTPHeaderDict:
        headers = HTTPHeaderDict()  # Duplicate headers are legal
        if self.content_type is not None:
            headers["Content-Type"] = self.content_type
        if self.headers:
            headers.extend(self.headers)
        return headers

    def get_response(self, request: "PreparedRequest") -> HTTPResponse:
        raise NotImplementedError

    def matches(self, request: "PreparedRequest") -> Tuple[bool, str]:
        if request.method != self.method:
            return False, "Method does not match"

        if not self._url_matches(self.url, str(request.url)):
            return False, "URL does not match"

        valid, reason = self._req_attr_matches(self.match, request)
        if not valid:
            return False, reason

        return True, ""


class Response(BaseResponse):
    def __init__(
        self,
        method: str,
        url: _URLPatternType,
        body: _Body = "",
        json: Optional[Any] = None,
        status: int = 200,
        headers: Optional[Mapping[str, str]] = None,
        stream: Optional[bool] = None,
        content_type: Union[str, object] = _UNSET,
        auto_calculate_content_length: bool = False,
        **kwargs: Any,
    ) -> None:
        # if we were passed a `json` argument,
        # override the body and content_type
        if json is not None:
            assert not body
            body = json_module.dumps(json)
            if content_type is _UNSET:
                content_type = "application/json"

        if content_type is _UNSET:
            if isinstance(body, str) and _has_unicode(body):
                content_type = "text/plain; charset=utf-8"
            else:
                content_type = "text/plain"

        self.body: _Body = body
        self.status: int = status
        self.headers: Optional[Mapping[str, str]] = headers

        if stream is not None:
            warn(
                "stream argument is deprecated. Use stream parameter in request directly",
                DeprecationWarning,
            )

        self.stream: Optional[bool] = stream
        self.content_type: str = content_type  # type: ignore[assignment]
        self.auto_calculate_content_length: bool = auto_calculate_content_length
        super().__init__(method, url, **kwargs)

    def get_response(self, request: "PreparedRequest") -> HTTPResponse:
        if self.body and isinstance(self.body, Exception):
            raise self.body

        headers = self.get_headers()
        status = self.status

        assert not isinstance(self.body, (Response, BaseException))
        body = _handle_body(self.body)

        if (
            self.auto_calculate_content_length
            and isinstance(body, BytesIO)
            and "Content-Length" not in headers
        ):
            content_length = len(body.getvalue())
            headers["Content-Length"] = str(content_length)

        return HTTPResponse(
            status=status,
            reason=client.responses.get(status, None),
            body=body,
            headers=headers,
            original_response=OriginalResponseShim(headers),
            preload_content=False,
        )

    def __repr__(self) -> str:
        return (
            "<Response(url='{url}' status={status} "
            "content_type='{content_type}' headers='{headers}')>".format(
                url=self.url,
                status=self.status,
                content_type=self.content_type,
                headers=json_module.dumps(self.headers),
            )
        )


class CallbackResponse(BaseResponse):
    def __init__(
        self,
        method: str,
        url: _URLPatternType,
        callback: Callable[[Any], Any],
        stream: Optional[bool] = None,
        content_type: Optional[str] = "text/plain",
        **kwargs: Any,
    ) -> None:
        self.callback = callback

        if stream is not None:
            warn(
                "stream argument is deprecated. Use stream parameter in request directly",
                DeprecationWarning,
            )
        self.stream: Optional[bool] = stream
        self.content_type: Optional[str] = content_type
        super().__init__(method, url, **kwargs)

    def get_response(self, request: "PreparedRequest") -> HTTPResponse:
        headers = self.get_headers()

        result = self.callback(request)
        if isinstance(result, Exception):
            raise result

        status, r_headers, body = result
        if isinstance(body, Exception):
            raise body

        # If the callback set a content-type remove the one
        # set in add_callback() so that we don't have multiple
        # content type values.
        has_content_type = False
        if isinstance(r_headers, dict) and "Content-Type" in r_headers:
            has_content_type = True
        elif isinstance(r_headers, list):
            has_content_type = any(
                [h for h in r_headers if h and h[0].lower() == "content-type"]
            )
        if has_content_type:
            headers.pop("Content-Type", None)

        body = _handle_body(body)
        headers.extend(r_headers)

        return HTTPResponse(
            status=status,
            reason=client.responses.get(status, None),
            body=body,
            headers=headers,
            original_response=OriginalResponseShim(headers),
            preload_content=False,
        )


class PassthroughResponse(BaseResponse):
    def __init__(self, *args: Any, **kwargs: Any):
        super().__init__(*args, passthrough=True, **kwargs)


class OriginalResponseShim(object):
    """
    Shim for compatibility with older versions of urllib3

    requests cookie handling depends on responses having a property chain of
    `response._original_response.msg` which contains the response headers [1]

    Using HTTPResponse() for this purpose causes compatibility errors with
    urllib3<1.23.0. To avoid adding more dependencies we can use this shim.

    [1]: https://github.com/psf/requests/blob/75bdc998e2d/requests/cookies.py#L125
    """

    def __init__(self, headers: Any) -> None:
        self.msg: Any = headers

    def isclosed(self) -> bool:
        return True

    def close(self) -> None:
        return


class RequestsMock(object):
    DELETE: Literal["DELETE"] = "DELETE"
    GET: Literal["GET"] = "GET"
    HEAD: Literal["HEAD"] = "HEAD"
    OPTIONS: Literal["OPTIONS"] = "OPTIONS"
    PATCH: Literal["PATCH"] = "PATCH"
    POST: Literal["POST"] = "POST"
    PUT: Literal["PUT"] = "PUT"

    response_callback: Optional[Callable[[Any], Any]] = None

    def __init__(
        self,
        assert_all_requests_are_fired: bool = True,
        response_callback: Optional[Callable[[Any], Any]] = None,
        passthru_prefixes: Tuple[str, ...] = (),
        target: str = "requests.adapters.HTTPAdapter.send",
        registry: Type[FirstMatchRegistry] = FirstMatchRegistry,
    ):
        self._calls: CallList = CallList()
        self.reset()
        self._registry: FirstMatchRegistry = registry()  # call only after reset
        self.assert_all_requests_are_fired: bool = assert_all_requests_are_fired
        self.response_callback: Optional[Callable[[Any], Response]] = response_callback
        self.passthru_prefixes: Tuple[_URLPatternType, ...] = tuple(passthru_prefixes)
        self.target: str = target
        self._patcher: Optional["_mock_patcher[Any]"] = None
        self._thread_lock = _ThreadingLock()

    def get_registry(self) -> FirstMatchRegistry:
        """Returns current registry instance with responses.

        Returns
        -------
        FirstMatchRegistry
            Current registry instance with responses.

        """
        return self._registry

    def _set_registry(self, new_registry: Type[FirstMatchRegistry]) -> None:
        """Replaces current registry with `new_registry`.

        Parameters
        ----------
        new_registry : Type[FirstMatchRegistry]
            Class reference of the registry that should be set, eg OrderedRegistry

        """
        if self.registered():
            err_msg = (
                "Cannot replace Registry, current registry has responses.\n"
                "Run 'responses.registry.reset()' first"
            )
            raise AttributeError(err_msg)

        self._registry = new_registry()

    def reset(self) -> None:
        """Resets registry (including type), calls, passthru_prefixes to default values."""
        self._registry = FirstMatchRegistry()
        self._calls.reset()
        self.passthru_prefixes = ()

    def add(
        self,
        method: _HTTPMethodOrResponse = None,
        url: "Optional[_URLPatternType]" = None,
        body: _Body = "",
        adding_headers: _HeaderSet = None,
        *args: Any,
        **kwargs: Any,
    ) -> BaseResponse:
        """
        >>> import responses

        A basic request:
        >>> responses.add(responses.GET, 'http://example.com')

        You can also directly pass an object which implements the
        ``BaseResponse`` interface:

        >>> responses.add(Response(...))

        A JSON payload:

        >>> responses.add(
        >>>     method='GET',
        >>>     url='http://example.com',
        >>>     json={'foo': 'bar'},
        >>> )

        Custom headers:

        >>> responses.add(
        >>>     method='GET',
        >>>     url='http://example.com',
        >>>     headers={'X-Header': 'foo'},
        >>> )

        """
        if isinstance(method, BaseResponse):
            return self._registry.add(method)

        if adding_headers is not None:
            kwargs.setdefault("headers", adding_headers)
        if "content_type" in kwargs and "headers" in kwargs:
            header_keys = [header.lower() for header in kwargs["headers"]]
            if "content-type" in header_keys:
                raise RuntimeError(
                    "You cannot define both `content_type` and `headers[Content-Type]`."
                    " Using the `content_type` kwarg is recommended."
                )

        assert url is not None
        assert isinstance(method, str)
        response = Response(method=method, url=url, body=body, **kwargs)
        return self._registry.add(response)

<<<<<<< HEAD
    delete = partialmethod(add, DELETE)
    get = partialmethod(add, GET)
    head = partialmethod(add, HEAD)
    options = partialmethod(add, OPTIONS)
    patch = partialmethod(add, PATCH)
    post = partialmethod(add, POST)
    put = partialmethod(add, PUT)
=======
    def _add_from_file(self, file_path: "Union[str, bytes, os.PathLike[Any]]") -> None:
        with open(file_path) as file:
            data = _toml.load(file)

        for rsp in data["responses"]:
            rsp = rsp["response"]
            self.add(
                method=rsp["method"],
                url=rsp["url"],
                body=rsp["body"],
                status=rsp["status"],
                content_type=rsp["content_type"],
                auto_calculate_content_length=rsp["auto_calculate_content_length"],
            )

    def delete(self, *args: Any, **kwargs: Any) -> BaseResponse:
        return self.add(DELETE, *args, **kwargs)

    def get(self, *args: Any, **kwargs: Any) -> BaseResponse:
        return self.add(GET, *args, **kwargs)

    def head(self, *args: Any, **kwargs: Any) -> BaseResponse:
        return self.add(HEAD, *args, **kwargs)

    def options(self, *args: Any, **kwargs: Any) -> BaseResponse:
        return self.add(OPTIONS, *args, **kwargs)

    def patch(self, *args: Any, **kwargs: Any) -> BaseResponse:
        return self.add(PATCH, *args, **kwargs)

    def post(self, *args: Any, **kwargs: Any) -> BaseResponse:
        return self.add(POST, *args, **kwargs)

    def put(self, *args: Any, **kwargs: Any) -> BaseResponse:
        return self.add(PUT, *args, **kwargs)
>>>>>>> d4ace434

    def add_passthru(self, prefix: _URLPatternType) -> None:
        """
        Register a URL prefix or regex to passthru any non-matching mock requests to.

        For example, to allow any request to 'https://example.com', but require
        mocks for the remainder, you would add the prefix as so:

        >>> import responses
        >>> responses.add_passthru('https://example.com')

        Regex can be used like:

        >>> import re
        >>> responses.add_passthru(re.compile('https://example.com/\\w+'))
        """
        if not isinstance(prefix, Pattern) and _has_unicode(prefix):
            prefix = _clean_unicode(prefix)
        self.passthru_prefixes += (prefix,)

    def remove(
        self,
        method_or_response: _HTTPMethodOrResponse = None,
        url: "Optional[_URLPatternType]" = None,
    ) -> List[BaseResponse]:
        """
        Removes a response previously added using ``add()``, identified
        either by a response object inheriting ``BaseResponse`` or
        ``method`` and ``url``. Removes all matching responses.

        >>> import responses
        >>> responses.add(responses.GET, 'http://example.org')
        >>> responses.remove(responses.GET, 'http://example.org')
        """
        if isinstance(method_or_response, BaseResponse):
            response = method_or_response
        else:
            assert url is not None
            assert isinstance(method_or_response, str)
            response = BaseResponse(method=method_or_response, url=url)

        return self._registry.remove(response)

    def replace(
        self,
        method_or_response: _HTTPMethodOrResponse = None,
        url: "Optional[_URLPatternType]" = None,
        body: _Body = "",
        *args: Any,
        **kwargs: Any,
    ) -> BaseResponse:
        """
        Replaces a response previously added using ``add()``. The signature
        is identical to ``add()``. The response is identified using ``method``
        and ``url``, and the first matching response is replaced.

        >>> import responses
        >>> responses.add(responses.GET, 'http://example.org', json={'data': 1})
        >>> responses.replace(responses.GET, 'http://example.org', json={'data': 2})
        """
        if isinstance(method_or_response, BaseResponse):
            response = method_or_response
        else:
            assert url is not None
            assert isinstance(method_or_response, str)
            response = Response(method=method_or_response, url=url, body=body, **kwargs)

        return self._registry.replace(response)

    def upsert(
        self,
        method_or_response: _HTTPMethodOrResponse = None,
        url: "Optional[_URLPatternType]" = None,
        body: _Body = "",
        *args: Any,
        **kwargs: Any,
    ) -> BaseResponse:
        """
        Replaces a response previously added using ``add()``, or adds the response
        if no response exists.  Responses are matched using ``method``and ``url``.
        The first matching response is replaced.

        >>> import responses
        >>> responses.add(responses.GET, 'http://example.org', json={'data': 1})
        >>> responses.upsert(responses.GET, 'http://example.org', json={'data': 2})
        """
        try:
            return self.replace(method_or_response, url, body, *args, **kwargs)
        except ValueError:
            return self.add(method_or_response, url, body, *args, **kwargs)

    def add_callback(
        self,
        method: str,
        url: _URLPatternType,
        callback: Callable[
            ["PreparedRequest"], Union[Exception, Tuple[int, Mapping[str, str], _Body]]
        ],
        match_querystring: Union[bool, FalseBool] = FalseBool(),
        content_type: Optional[str] = "text/plain",
        match: "_MatcherIterable" = (),
    ) -> None:

        self._registry.add(
            CallbackResponse(
                url=url,
                method=method,
                callback=callback,
                content_type=content_type,
                match_querystring=match_querystring,
                match=match,
            )
        )

    def registered(self) -> List["BaseResponse"]:
        return self._registry.registered

    @property
    def calls(self) -> CallList:
        return self._calls

    def __enter__(self) -> "RequestsMock":
        self.start()
        return self

    def __exit__(self, type: Any, value: Any, traceback: Any) -> bool:
        success = type is None
        self.stop(allow_assert=success)
        self.reset()
        return success

    @overload
    def activate(self, func: _F = ...) -> _F:
        """Overload for scenario when 'responses.activate' is used."""
        ...  # pragma: no cover

    @overload
    def activate(
        self,
        *,
        registry: Type[Any] = ...,
        assert_all_requests_are_fired: bool = ...,
    ) -> Callable[["_F"], "_F"]:
        """Overload for scenario when
        'responses.activate(registry=, assert_all_requests_are_fired=True)' is used.

        See https://github.com/getsentry/responses/pull/469 for more details

        """
        ...  # pragma: no cover

    def activate(
        self,
        func: Optional[_F] = None,
        *,
        registry: Optional[Type[Any]] = None,
        assert_all_requests_are_fired: bool = False,
    ) -> Union[Callable[["_F"], "_F"], _F]:
        if func is not None:
            return get_wrapped(func, self)

        def deco_activate(function: _F) -> Callable[..., Any]:
            return get_wrapped(
                function,
                self,
                registry=registry,
                assert_all_requests_are_fired=assert_all_requests_are_fired,
            )

        return deco_activate

    def _find_match(
        self, request: "PreparedRequest"
    ) -> Tuple[Optional["BaseResponse"], List[str]]:
        """
        Iterates through all available matches and validates if any of them matches the request

        :param request: (PreparedRequest), request object
        :return:
            (Response) found match. If multiple found, then remove & return the first match.
            (list) list with reasons why other matches don't match
        """
        with self._thread_lock:
            return self._registry.find(request)

    def _parse_request_params(
        self, url: str
    ) -> Dict[str, Union[str, int, float, List[Optional[Union[str, int, float]]]]]:
        params: Dict[str, Union[str, int, float, List[Any]]] = {}
        for key, val in groupby(parse_qsl(urlsplit(url).query), lambda kv: kv[0]):
            values = list(map(lambda x: x[1], val))
            if len(values) == 1:
                values = values[0]  # type: ignore[assignment]
            params[key] = values
        return params

    def _on_request(
        self,
        adapter: "HTTPAdapter",
        request: "PreparedRequest",
        *,
        retries: Optional["_Retry"] = None,
        **kwargs: Any,
    ) -> "models.Response":
        # add attributes params and req_kwargs to 'request' object for further match comparison
        # original request object does not have these attributes
        request.params = self._parse_request_params(request.path_url)  # type: ignore[attr-defined]
        request.req_kwargs = kwargs  # type: ignore[attr-defined]
        request_url = str(request.url)

        match, match_failed_reasons = self._find_match(request)
        resp_callback = self.response_callback

        if match is None:
            if any(
                [
                    p.match(request_url)
                    if isinstance(p, Pattern)
                    else request_url.startswith(p)
                    for p in self.passthru_prefixes
                ]
            ):
                logger.info("request.allowed-passthru", extra={"url": request_url})
                return _real_send(adapter, request, **kwargs)

            error_msg = (
                "Connection refused by Responses - the call doesn't "
                "match any registered mock.\n\n"
                "Request: \n"
                f"- {request.method} {request_url}\n\n"
                "Available matches:\n"
            )
            for i, m in enumerate(self.registered()):
                error_msg += "- {} {} {}\n".format(
                    m.method, m.url, match_failed_reasons[i]
                )

            if self.passthru_prefixes:
                error_msg += "Passthru prefixes:\n"
                for p in self.passthru_prefixes:
                    error_msg += "- {}\n".format(p)

            response = ConnectionError(error_msg)
            response.request = request

            self._calls.add(request, response)
            raise response

        if match.passthrough:
            logger.info("request.passthrough-response", extra={"url": request_url})
            response = _real_send(adapter, request, **kwargs)  # type: ignore[assignment]
        else:
            try:
                response = adapter.build_response(  # type: ignore[no-untyped-call]
                    request, match.get_response(request)
                )
            except BaseException as response:
                match.call_count += 1
                self._calls.add(request, response)
                raise

        if resp_callback:
            response = resp_callback(response)  # type: ignore[misc]
        match.call_count += 1
        self._calls.add(request, response)  # type: ignore[misc]

        retries = retries or adapter.max_retries
        # first validate that current request is eligible to be retried.
        # See ``requests.packages.urllib3.util.retry.Retry`` documentation.
        if retries.is_retry(
            method=response.request.method, status_code=response.status_code  # type: ignore[misc]
        ):
            try:
                retries = retries.increment(
                    method=response.request.method,  # type: ignore[misc]
                    url=response.url,  # type: ignore[misc]
                    response=response.raw,  # type: ignore[misc]
                )
                return self._on_request(adapter, request, retries=retries, **kwargs)
            except MaxRetryError as e:
                if retries.raise_on_status:
                    """Since we call 'retries.increment()' by ourselves, we always set "error"
                    argument equal to None, thus, MaxRetryError exception will be raised with
                    ResponseError as a 'reason'.

                    Here we're emulating the `if isinstance(e.reason, ResponseError):`
                    branch found at:
                    https://github.com/psf/requests/blob/
                    177dd90f18a8f4dc79a7d2049f0a3f4fcc5932a0/requests/adapters.py#L549"""
                    raise RetryError(e, request=request)

                return response
        return response

    def start(self) -> None:
        if self._patcher:
            # we must not override value of the _patcher if already applied
            # this prevents issues when one decorated function is called from
            # another decorated function
            return

        def unbound_on_send(
            adapter: "HTTPAdapter", request: "PreparedRequest", *a: Any, **kwargs: Any
        ) -> "models.Response":
            return self._on_request(adapter, request, *a, **kwargs)

        self._patcher = std_mock.patch(target=self.target, new=unbound_on_send)
        self._patcher.start()

    def stop(self, allow_assert: bool = True) -> None:
        if self._patcher:
            # prevent stopping unstarted patchers
            self._patcher.stop()

            # once patcher is stopped, clean it. This is required to create a new
            # fresh patcher on self.start()
            self._patcher = None

        if not self.assert_all_requests_are_fired:
            return

        if not allow_assert:
            return

        not_called = [m for m in self.registered() if m.call_count == 0]
        if not_called:
            raise AssertionError(
                "Not all requests have been executed {0!r}".format(
                    [(match.method, match.url) for match in not_called]
                )
            )

    def assert_call_count(self, url: str, count: int) -> bool:
        call_count = len(
            [
                1
                for call in self.calls
                if call.request.url == _ensure_url_default_path(url)
            ]
        )
        if call_count == count:
            return True
        else:
            raise AssertionError(
                f"Expected URL '{url}' to be called {count} times. Called {call_count} times."
            )


# expose default mock namespace
mock = _default_mock = RequestsMock(assert_all_requests_are_fired=False)
__all__ = [
    "CallbackResponse",
    "Response",
    "RequestsMock",
    # Exposed by the RequestsMock class:
    "activate",
    "add",
    "_add_from_file",
    "add_callback",
    "add_passthru",
    "_deprecated_assert_all_requests_are_fired",
    "assert_call_count",
    "calls",
    "delete",
    "DELETE",
    "get",
    "GET",
    "head",
    "HEAD",
    "options",
    "OPTIONS",
    "_deprecated_passthru_prefixes",
    "patch",
    "PATCH",
    "post",
    "POST",
    "put",
    "PUT",
    "registered",
    "remove",
    "replace",
    "reset",
    "response_callback",
    "start",
    "stop",
    "_deprecated_target",
    "upsert",
]

# expose only methods and/or read-only methods
activate = _default_mock.activate
add = _default_mock.add
_add_from_file = _default_mock._add_from_file
add_callback = _default_mock.add_callback
add_passthru = _default_mock.add_passthru
_deprecated_assert_all_requests_are_fired = _default_mock.assert_all_requests_are_fired
assert_call_count = _default_mock.assert_call_count
calls = _default_mock.calls
delete = _default_mock.delete
DELETE = _default_mock.DELETE
get = _default_mock.get
GET = _default_mock.GET
head = _default_mock.head
HEAD = _default_mock.HEAD
options = _default_mock.options
OPTIONS = _default_mock.OPTIONS
_deprecated_passthru_prefixes = _default_mock.passthru_prefixes
patch = _default_mock.patch
PATCH = _default_mock.PATCH
post = _default_mock.post
POST = _default_mock.POST
put = _default_mock.put
PUT = _default_mock.PUT
registered = _default_mock.registered
remove = _default_mock.remove
replace = _default_mock.replace
reset = _default_mock.reset
response_callback = _default_mock.response_callback
start = _default_mock.start
stop = _default_mock.stop
_deprecated_target = _default_mock.target
upsert = _default_mock.upsert


deprecated_names = ["assert_all_requests_are_fired", "passthru_prefixes", "target"]


def __getattr__(name: str) -> Any:
    if name in deprecated_names:
        warn(
            f"{name} is deprecated. Please use 'responses.mock.{name}",
            DeprecationWarning,
        )
        return globals()[f"_deprecated_{name}"]
    raise AttributeError(f"module {__name__} has no attribute {name}")<|MERGE_RESOLUTION|>--- conflicted
+++ resolved
@@ -772,7 +772,6 @@
         response = Response(method=method, url=url, body=body, **kwargs)
         return self._registry.add(response)
 
-<<<<<<< HEAD
     delete = partialmethod(add, DELETE)
     get = partialmethod(add, GET)
     head = partialmethod(add, HEAD)
@@ -780,7 +779,7 @@
     patch = partialmethod(add, PATCH)
     post = partialmethod(add, POST)
     put = partialmethod(add, PUT)
-=======
+
     def _add_from_file(self, file_path: "Union[str, bytes, os.PathLike[Any]]") -> None:
         with open(file_path) as file:
             data = _toml.load(file)
@@ -795,28 +794,6 @@
                 content_type=rsp["content_type"],
                 auto_calculate_content_length=rsp["auto_calculate_content_length"],
             )
-
-    def delete(self, *args: Any, **kwargs: Any) -> BaseResponse:
-        return self.add(DELETE, *args, **kwargs)
-
-    def get(self, *args: Any, **kwargs: Any) -> BaseResponse:
-        return self.add(GET, *args, **kwargs)
-
-    def head(self, *args: Any, **kwargs: Any) -> BaseResponse:
-        return self.add(HEAD, *args, **kwargs)
-
-    def options(self, *args: Any, **kwargs: Any) -> BaseResponse:
-        return self.add(OPTIONS, *args, **kwargs)
-
-    def patch(self, *args: Any, **kwargs: Any) -> BaseResponse:
-        return self.add(PATCH, *args, **kwargs)
-
-    def post(self, *args: Any, **kwargs: Any) -> BaseResponse:
-        return self.add(POST, *args, **kwargs)
-
-    def put(self, *args: Any, **kwargs: Any) -> BaseResponse:
-        return self.add(PUT, *args, **kwargs)
->>>>>>> d4ace434
 
     def add_passthru(self, prefix: _URLPatternType) -> None:
         """
