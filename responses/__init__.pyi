from collections import Sequence, Sized
from typing import (
    Any,
    Callable,
    Iterator,
    Mapping,
    Optional,
    NamedTuple,
    Protocol,
    TypeVar,
    Dict,
    List,
    Tuple,
    Union,
    Iterable
)
from io import BufferedReader, BytesIO
from re import Pattern
from requests.adapters import HTTPResponse, PreparedRequest
from requests.cookies import RequestsCookieJar
from typing_extensions import Literal
from unittest import mock as std_mock
from urllib.parse import quote as quote
from urllib3.response import HTTPHeaderDict
from .matchers import urlencoded_params_matcher, json_params_matcher
from .registries import FirstMatchRegistry


def _clean_unicode(url: str) -> str: ...
def _cookies_from_headers(headers: Dict[str, str]) -> RequestsCookieJar: ...
def _ensure_str(s: str) -> str: ...
def _ensure_url_default_path(
    url: Union[Pattern[str], str]
) -> Union[Pattern[str], str]: ...
def _get_url_and_path(url: str) -> str: ...
def _handle_body(
    body: Optional[Union[bytes, BufferedReader, str]]
) -> Union[BufferedReader, BytesIO]: ...
def _has_unicode(s: str) -> bool: ...
def _is_string(s: Union[Pattern[str], str]) -> bool: ...
def get_wrapped(
    func: Callable[..., Any], responses: RequestsMock, registry: Optional[Any]
) -> Callable[..., Any]: ...


class Call(NamedTuple):
    request: PreparedRequest
    response: Any

_Body = Union[str, BaseException, "Response", BufferedReader, bytes]

MatcherIterable = Iterable[Callable[[Any], Callable[..., Any]]]

class CallList(Sequence[Call], Sized):
    def __init__(self) -> None:
        self._calls = List[Call]
        ...
    def __iter__(self) -> Iterator[Call]: ...
    def __len__(self) -> int: ...
    def __getitem__(self, idx: int) -> Call: ...  # type: ignore [override]
    def add(self, request: PreparedRequest, response: _Body) -> None: ...
    def reset(self) -> None: ...

class BaseResponse:
    passthrough: bool = ...
    content_type: Optional[str] = ...
    headers: Optional[Mapping[str, str]] = ...
    stream: bool = ...
    method: Any = ...
    url: Any = ...
    match_querystring: Any = ...
    match: MatcherIterable = ...
    call_count: int = ...
    def __init__(
        self,
        method: str,
        url: Union[Pattern[str], str],
        match_querystring: Union[bool, object] = ...,
        match: MatcherIterable = ...,
    ) -> None: ...
    def __eq__(self, other: Any) -> bool: ...
    def __ne__(self, other: Any) -> bool: ...
    def _req_attr_matches(
        self, match: MatcherIterable, request: PreparedRequest
    ) -> Tuple[bool, str]: ...
    def _should_match_querystring(
        self, match_querystring_argument: Union[bool, object]
    ) -> bool: ...
    def _url_matches(
        self, url: Union[Pattern[str], str], other: str, match_querystring: bool = ...
    ) -> bool: ...
    def _url_matches_strict(self, url: str, other: str) -> bool: ...
    def get_headers(self) -> HTTPHeaderDict: ...  # type: ignore [no-any-unimported]
    def get_response(self, request: PreparedRequest) -> None: ...
    def matches(self, request: PreparedRequest) -> Tuple[bool, str]: ...

class Response(BaseResponse):
    body: _Body = ...
    status: int = ...
    headers: Optional[Mapping[str, str]] = ...
    stream: bool = ...
    content_type: Optional[str] = ...
    auto_calculate_content_length: bool = ...
    def __init__(
        self,
        method: str,
        url: Union[Pattern[str], str],
        body: _Body = ...,
        json: Optional[Any] = ...,
        status: int = ...,
        headers: Optional[Mapping[str, str]] = ...,
        stream: bool = ...,
        content_type: Optional[str] = ...,
        auto_calculate_content_length: bool = ...,
        match_querystring: bool = ...,
        match: MatcherIterable = ...,
    ) -> None: ...
    def get_response(  # type: ignore [override]
        self, request: PreparedRequest
    ) -> HTTPResponse: ...

class CallbackResponse(BaseResponse):
    callback: Callable[[Any], Any] = ...
    stream: bool = ...
    content_type: Optional[str] = ...
    def __init__(
        self,
        method: str,
        url: Union[Pattern[str], str],
        callback: Callable[[Any], Any],
        stream: bool = ...,
        content_type: Optional[str] = ...,
        match_querystring: bool = ...,
        match: MatcherIterable = ...,
    ) -> None: ...
    def get_response(  # type: ignore [override]
        self, request: PreparedRequest
    ) -> HTTPResponse: ...

class PassthroughResponse(BaseResponse):
    passthrough: bool = ...

class OriginalResponseShim:
    msg: Any = ...
    def __init__(  # type: ignore [no-any-unimported]
        self, headers: HTTPHeaderDict
    ) -> None: ...
    def isclosed(self) -> bool: ...

_F = TypeVar("_F", bound=Callable[..., Any])

class RequestsMock:
    DELETE: Literal["DELETE"]
    GET: Literal["GET"]
    HEAD: Literal["HEAD"]
    OPTIONS: Literal["OPTIONS"]
    PATCH: Literal["PATCH"]
    POST: Literal["POST"]
    PUT: Literal["PUT"]
    response_callback: Optional[Callable[[Any], Any]] = ...
    assert_all_requests_are_fired: Any = ...
    passthru_prefixes: Tuple[Union[str, Pattern[str]], ...] = ...
    target: Any = ...
    _matches: List[Any]
    def __init__(
        self,
        assert_all_requests_are_fired: bool = ...,
        response_callback: Optional[Callable[[Any], Any]] = ...,
        passthru_prefixes: Tuple[str, ...] = ...,
        target: str = ...,
<<<<<<< HEAD
        registry: Any = ...
    ) -> None: ...
=======
    ) -> None:
        self._patcher = Callable[[Any], Any]
        self._calls = CallList
        ...
>>>>>>> 88f7e0a9
    def reset(self) -> None: ...
    add: _Add
    add_passthru: _AddPassthru
    def remove(
        self,
        method_or_response: Optional[Union[str, Response]] = ...,
        url: Optional[Union[Pattern[str], str]] = ...,
    ) -> None: ...
    replace: _Replace
    upsert: _Upsert
    add_callback: _AddCallback
    @property
    def calls(self) -> CallList: ...
    def __enter__(self) -> RequestsMock: ...
    def __exit__(self, type: Any, value: Any, traceback: Any) -> bool: ...
    def activate(self, func: Optional[_F], registry: Optional[Any]) -> _F: ...
    def start(self) -> None: ...
    def stop(self, allow_assert: bool = ...) -> None: ...
    def assert_call_count(self, url: str, count: int) -> bool: ...
    def registered(self) -> List[Any]: ...
    def upsert(self) -> None: ...
    def _set_registry(self, registry: Any) -> None: ...
    def _get_registry(self) -> Any: ...


HeaderSet = Optional[Union[Mapping[str, str], List[Tuple[str, str]]]]

class _Add(Protocol):
    def __call__(
        self,
        method: Optional[Union[str, BaseResponse]] = ...,
        url: Optional[Union[Pattern[str], str]] = ...,
        body: _Body = ...,
        json: Optional[Any] = ...,
        status: int = ...,
        headers: HeaderSet = ...,
        stream: bool = ...,
        content_type: Optional[str] = ...,
        auto_calculate_content_length: bool = ...,
        adding_headers: HeaderSet = ...,
        match_querystring: bool = ...,
        match: MatcherIterable = ...,
    ) -> None: ...

class _AddCallback(Protocol):
    def __call__(
        self,
        method: str,
        url: Union[Pattern[str], str],
        callback: Callable[[PreparedRequest], Union[Exception, Tuple[int, Mapping[str, str], _Body]]],
        match_querystring: bool = ...,
        content_type: Optional[str] = ...,
        match: MatcherIterable = ...,
    ) -> None: ...

class _AddPassthru(Protocol):
    def __call__(
        self, prefix: Union[Pattern[str], str]
    ) -> None: ...

class _Remove(Protocol):
    def __call__(
        self,
        method_or_response: Optional[Union[str, BaseResponse]] = ...,
        url: Optional[Union[Pattern[str], str]] = ...,
    ) -> None: ...

class _Replace(Protocol):
    def __call__(
        self,
        method_or_response: Optional[Union[str, BaseResponse]] = ...,
        url: Optional[Union[Pattern[str], str]] = ...,
        body: _Body = ...,
        json: Optional[Any] = ...,
        status: int = ...,
        headers: HeaderSet = ...,
        stream: bool = ...,
        content_type: Optional[str] = ...,
        adding_headers: HeaderSet = ...,
        match_querystring: bool = ...,
        match: MatcherIterable = ...,
    ) -> None: ...

class _Upsert(Protocol):
    def __call__(
        self,
        method: Optional[Union[str, BaseResponse]] = ...,
        url: Optional[Union[Pattern[str], str]] = ...,
        body: _Body = ...,
        json: Optional[Any] = ...,
        status: int = ...,
        headers: HeaderSet = ...,
        stream: bool = ...,
        content_type: Optional[str] = ...,
        adding_headers: HeaderSet = ...,
        match_querystring: bool = ...,
        match: MatcherIterable = ...,
    ) -> None: ...

class _Registered(Protocol):
    def __call__(self) -> List[Response]: ...


activate: Any
add: _Add
add_callback: _AddCallback
add_passthru: _AddPassthru
assert_all_requests_are_fired: bool
assert_call_count: Callable[[str, int], bool]
calls: CallList
DELETE: Literal["DELETE"]
GET: Literal["GET"]
HEAD: Literal["HEAD"]
mock: RequestsMock
_default_mock: RequestsMock
OPTIONS: Literal["OPTIONS"]
passthru_prefixes: Tuple[str, ...]
PATCH: Literal["PATCH"]
POST: Literal["POST"]
PUT: Literal["PUT"]
registered: _Registered
remove: _Remove
replace: _Replace
reset: Callable[[], None]
response_callback: Callable[[Any], Any]
start: Callable[[], None]
stop: Callable[..., None]
target: Any
upsert: _Upsert

__all__ = [
    "CallbackResponse",
    "Response",
    "RequestsMock",
    # Exposed by the RequestsMock class:
    "activate",
    "add",
    "add_callback",
    "add_passthru",
    "assert_all_requests_are_fired",
    "assert_call_count",
    "calls",
    "DELETE",
    "GET",
    "HEAD",
    "OPTIONS",
    "passthru_prefixes",
    "PATCH",
    "POST",
    "PUT",
    "registered",
    "remove",
    "replace",
    "reset",
    "response_callback",
    "start",
    "stop",
    "target",
    "upsert",
]<|MERGE_RESOLUTION|>--- conflicted
+++ resolved
@@ -168,15 +168,11 @@
         response_callback: Optional[Callable[[Any], Any]] = ...,
         passthru_prefixes: Tuple[str, ...] = ...,
         target: str = ...,
-<<<<<<< HEAD
-        registry: Any = ...
-    ) -> None: ...
-=======
+        registry: Any = ...,
     ) -> None:
         self._patcher = Callable[[Any], Any]
         self._calls = CallList
         ...
->>>>>>> 88f7e0a9
     def reset(self) -> None: ...
     add: _Add
     add_passthru: _AddPassthru
