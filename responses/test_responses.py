--- conflicted
+++ resolved
@@ -1917,22 +1917,11 @@
         assert requests.get("https://example.com/").content == b'{"response": "old"}'
         assert requests.get("https://example.com/").content == b'{"response": "old"}'
 
-<<<<<<< HEAD
-    @responses.activate(registry=CustomRegistry)
-    def run_with_registry():
-        assert type(responses.mock.get_registry()) == CustomRegistry
-
-    @responses.activate
-    def run():
-        # test that registry does not leak to another test
-        assert type(responses.mock.get_registry()) == registries.FirstMatchRegistry
-=======
         responses.add(responses.GET, "https://example.com/", json={"response": "new"})
 
         assert requests.get("https://example.com/").content == b'{"response": "new"}'
         assert requests.get("https://example.com/").content == b'{"response": "new"}'
         assert requests.get("https://example.com/").content == b'{"response": "new"}'
->>>>>>> 9e17e897
 
     run()
     assert_reset()
@@ -1941,20 +1930,6 @@
 def test_responses_reuse():
     @responses.activate
     def run():
-<<<<<<< HEAD
-        class CustomRegistry(registries.FirstMatchRegistry):
-            pass
-
-        with responses.RequestsMock(
-            assert_all_requests_are_fired=False, registry=CustomRegistry
-        ) as rsps:
-            assert type(rsps.get_registry()) == CustomRegistry
-            assert type(responses.mock.get_registry()) == registries.FirstMatchRegistry
-
-    run()
-    assert_reset()
-
-=======
         url = "https://someapi.com/"
         fail_response = responses.Response(
             method="GET", url=url, body="fail", status=500
@@ -1965,22 +1940,13 @@
         responses.add(fail_response)
         responses.add(responses.GET, url, "success", status=200)
         responses.add(responses.GET, url, "", status=302)
->>>>>>> 9e17e897
 
         response = requests.get(url)
         assert response.content == b"success"
 
-<<<<<<< HEAD
-        with responses.RequestsMock(
-            assert_all_requests_are_fired=False, registry=CustomRegistry
-        ) as rsps:
-            rsps.get_registry().reset()
-            assert not rsps.registered()
-=======
         for _ in range(3):
             response = requests.get(url)
             assert response.content == b"fail"
->>>>>>> 9e17e897
 
     run()
     assert_reset()
