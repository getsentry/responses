--- conflicted
+++ resolved
@@ -128,6 +128,7 @@
         self.match_querystring = match_querystring
         # ensure the url has a default path set if the url is a string
         self.url = _ensure_url_default_path(url, match_querystring)
+        self.call_count = 0
 
     def _url_matches_strict(self, url, other):
         url_parsed = urlparse(url)
@@ -312,7 +313,6 @@
 
         Custom headers:
 
-<<<<<<< HEAD
         >>> responses.add(
         >>>     method='GET',
         >>>     url='http://example.com',
@@ -342,26 +342,10 @@
                      url,
                      callback,
                      match_querystring=False,
-=======
-        self._urls.append({
-            'url': url,
-            'method': method,
-            'body': body,
-            'content_type': content_type,
-            'match_querystring': match_querystring,
-            'status': status,
-            'adding_headers': adding_headers,
-            'stream': stream,
-            'call_count': 0,
-        })
-
-    def add_callback(self, method, url, callback, match_querystring=False,
->>>>>>> 545a9b29
                      content_type='text/plain'):
         # ensure the url has a default path set if the url is a string
         # url = _ensure_url_default_path(url, match_querystring)
 
-<<<<<<< HEAD
         self._matches.append(
             CallbackResponse(
                 url=url,
@@ -369,16 +353,6 @@
                 callback=callback,
                 content_type=content_type,
                 match_querystring=match_querystring, ))
-=======
-        self._urls.append({
-            'url': url,
-            'method': method,
-            'callback': callback,
-            'content_type': content_type,
-            'match_querystring': match_querystring,
-            'call_count': 0,
-        })
->>>>>>> 545a9b29
 
     @property
     def calls(self):
@@ -404,28 +378,6 @@
                 break
         else:
             return None
-
-<<<<<<< HEAD
-        if self.assert_all_requests_are_fired:
-            # for each found match remove the url from the stack
-            self._matches.remove(match)
-=======
-        return match
-
-    def _has_url_match(self, match, request_url):
-        url = match['url']
-
-        if _is_string(url):
-            if match['match_querystring']:
-                return self._has_strict_url_match(url, request_url)
-            else:
-                url_without_qs = request_url.split('?', 1)[0]
-                return url == url_without_qs
-        elif isinstance(url, re._pattern_type) and url.match(request_url):
-            return True
-        else:
-            return False
->>>>>>> 545a9b29
 
         return match
 
@@ -462,11 +414,8 @@
         except (KeyError, TypeError):
             pass
 
-<<<<<<< HEAD
         response = resp_callback(response) if resp_callback else response
-=======
-        match['call_count'] += 1
->>>>>>> 545a9b29
+        match.call_count += 1
         self._calls.add(request, response)
         return response
 
@@ -485,21 +434,15 @@
 
     def stop(self, allow_assert=True):
         self._patcher.stop()
-<<<<<<< HEAD
-        if allow_assert and self.assert_all_requests_are_fired and self._matches:
+        if not self.assert_all_requests_are_fired:
+            return
+        if not allow_assert:
+            return
+        not_called = [m for m in self._matches if m.call_count == 0]
+        if not_called:
             raise AssertionError(
                 'Not all requests have been executed {0!r}'.format([(
-                    match.method, match.url) for match in self._matches]))
-=======
-        if allow_assert and self.assert_all_requests_are_fired:
-            not_called = [url for url in self._urls if url['call_count'] == 0]
-            if not_called:
-                raise AssertionError(
-                    'Not all requests have been executed {0!r}'.format(
-                        [(url['method'], url['url']) for url in not_called]
-                    )
-                )
->>>>>>> 545a9b29
+                    match.method, match.url) for match in not_called]))
 
 
 # expose default mock namespace
