--- conflicted
+++ resolved
@@ -2,11 +2,8 @@
 ------
 
 * Add `passthrough` argument to `BaseResponse` object. See #557
-<<<<<<< HEAD
+* Fix `registries` leak. See #563
 * Add support for the `loose` version of `json_params_matcher` via named argument `strict_match`. See #551
-=======
-* Fix `registries` leak. See #563
->>>>>>> 72c67ba8
 
 0.21.0
 ------
