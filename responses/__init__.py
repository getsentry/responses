--- conflicted
+++ resolved
@@ -1,11 +1,7 @@
 import inspect
 import json as json_module
 import logging
-<<<<<<< HEAD
 import os
-import socket
-=======
->>>>>>> 4fa24b7b
 from functools import partialmethod
 from functools import wraps
 from http import client
