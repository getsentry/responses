0.19.0
------

* Added a registry that provides more strict ordering based on the invocation index.
  See `responses.registries.OrderedRegistry`.
* Added shortcuts for each request method: delete, get, head, options, patch, post, put.
  For example, to add response for POST request you can use `responses.post()` instead
  of `responses.add(responses.POST)`.
* Prevent `responses.activate` decorator to leak, if wrapped function called from within another
  wrapped function. Also, allow calling of above mentioned chain. See #481 for more details.
* Expose `get_registry()` method of `RequestsMock` object. Replaces internal `_get_registry()`.
* `query_param_matcher` can now accept dictionaries with `int` and `float` values.
* Add support for the `loose` version of `query_param_matcher` via named argument `strict_match`.
* Added support for `async/await` functions.
* `response_callback` is no longer executed on exceptions raised by failed `Response`s
* Change logic of `_get_url_and_path` to comply with RFC 3986. Now URL match occurs by matching
  schema, authority and path, where path is terminated by the first question mark ("?") or
  number sign ("#") character, or by the end of the URI.
* An error is now raised when both `content_type` and `headers[content-type]` are provided as parameters.
<<<<<<< HEAD
* Deprecate `responses.assert_all_requests_are_fired`, `responses.passthru_prefixes`, `responses.target`
  since they are not actual properties of the class instance.
  Use `responses.mock.assert_all_requests_are_fired`,
  `responses.mock.passthru_prefixes`, `responses.mock.target` instead.
=======
* When a request isn't matched the passthru prefixes are now included in error messages.
>>>>>>> c5b7dabf


0.18.0
------

* Dropped support of Python 2.7, 3.5, 3.6
* Fixed issue with type annotation for `responses.activate` decorator. See #468
* Removed internal `_is_string` and `_ensure_str` functions
* Removed internal `_quote` from `test_responses.py`
* Removed internal `_matches` attribute of `RequestsMock` object.
* Generated decorator wrapper now uses stdlib features instead of strings and exec
* Fix issue when Deprecation Warning was raised with default arguments
  in `responses.add_callback` due to `match_querystring`. See #464

0.17.0
------

* This release is the last to support Python 2.7.
* Fixed issue when `response.iter_content` when `chunk_size=None` entered infinite loop
* Fixed issue when `passthru_prefixes` persisted across tests.
  Now `add_passthru` is valid only within a context manager or for a single function and
  cleared on exit
* Deprecate `match_querystring` argument in `Response` and `CallbackResponse`.
  Use `responses.matchers.query_param_matcher` or `responses.matchers.query_string_matcher`
* Added support for non-UTF-8 bytes in `responses.matchers.multipart_matcher`
* Added `responses.registries`. Now user can create custom registries to
  manipulate the order of responses in the match algorithm
  `responses.activate(registry=CustomRegistry)`
* Fixed issue with response match when requests were performed between adding responses with
  same URL. See Issue #212

0.16.0
------

* Fixed regression with `stream` parameter deprecation, requests.session() and cookie handling.
* Replaced adhoc URL parsing with `urllib.parse`.
* Added ``match`` parameter to ``add_callback`` method
* Added `responses.matchers.fragment_identifier_matcher`. This matcher allows you
  to match request URL fragment identifier.
* Improved test coverage.
* Fixed failing test in python 2.7 when `python-future` is also installed.

0.15.0
------

* Added `responses.PassthroughResponse` and
  `reponses.BaseResponse.passthrough`. These features make building passthrough
  responses more compatible with dynamcially generated response objects.
* Removed the unused ``_is_redirect()`` function from responses internals.
* Added `responses.matchers.request_kwargs_matcher`. This matcher allows you
  to match additional request arguments like `stream`.
* Added `responses.matchers.multipart_matcher`. This matcher allows you
  to match request body and headers for ``multipart/form-data`` data
* Added `responses.matchers.query_string_matcher`. This matcher allows you
  to match request query string, similar to `responses.matchers.query_param_matcher`.
* Added `responses.matchers.header_matcher()`. This matcher allows you to match
  request headers. By default only headers supplied to `header_matcher()` are checked.
  You can make header matching exhaustive by passing `strict_match=True` to `header_matcher()`.
* Changed all matchers output message in case of mismatch. Now message is aligned
  between Python2 and Python3 versions
* Deprecate ``stream`` argument in ``Response`` and ``CallbackResponse``
* Added Python 3.10 support

0.14.0
------

* Added `responses.matchers`.
* Moved `responses.json_params_matcher` to `responses.matchers.json_params_matcher`
* Moved `responses.urlencoded_params_matcher` to
  `responses.matchers.urlencoded_params_matcher`
* Added `responses.matchers.query_param_matcher`. This matcher allows you
  to match query strings with a dictionary.
* Added `auto_calculate_content_length` option to `responses.add()`. When
  enabled, this option will generate a `Content-Length` header
  based on the number of bytes in the response body.

0.13.4
------

* Improve typing support
* Use URLs with normalized hostnames when comparing URLs.

0.13.3
------

* Switch from Travis to GHA for deployment.

0.13.2
------

* Fixed incorrect type stubs for `add_callback`

0.13.1
------

* Fixed packages not containing type stubs.

0.13.0
------

* `responses.upsert()` was added. This method will `add()` a response if one
  has not already been registered for a URL, or `replace()` an existing
  response.
* `responses.registered()` was added. The method allows you to get a list of
  the currently registered responses. This formalizes the previously private
  `responses.mock._matches` method.
* A more useful `__repr__` has been added to `Response`.
* Error messages have been improved.

0.12.1
------

* `responses.urlencoded_params_matcher` and `responses.json_params_matcher` now
  accept None to match empty requests.
* Fixed imports to work with new `urllib3` versions.
* `request.params` now allows parameters to have multiple values for the same key.
* Improved ConnectionError messages.

0.12.0
------

- Remove support for Python 3.4.

0.11.0
------

- Added the `match` parameter to `add()`.
- Added `responses.urlencoded_params_matcher()` and `responses.json_params_matcher()`.

0.10.16
-------

- Add a requirements pin to urllib3. This helps prevent broken install states where
  cookie usage fails.

0.10.15
-------

- Added `assert_call_count` to improve ergonomics around ensuring a mock was called.
- Fix incorrect handling of paths with query strings.
- Add Python 3.9 support to CI matrix.

0.10.14
-------

- Retag of 0.10.13

0.10.13
-------

- Improved README examples.
- Improved handling of unicode bodies. The inferred content-type for unicode
  bodies is now `text/plain; charset=utf-8`.
- Streamlined querysting matching code.

0.10.12
-------

- Fixed incorrect content-type in `add_callback()` when headers are provided as a list of tuples.

0.10.11
-------

- Fixed invalid README formatted.
- Fixed string formatting in error message.

0.10.10
------

- Added Python 3.8 support
- Remove Python 3.4 from test suite matrix.
- The `response.request` object now has a `params` attribute that contains the query string parameters from the request that was captured.
- `add_passthru` now supports `re` pattern objects to match URLs.
- ConnectionErrors raised by responses now include more details on the request that was attempted and the mocks registered.

0.10.9
------

- Fixed regression with `add_callback()` and content-type header.
- Fixed implicit dependency on urllib3>1.23.0

0.10.8
------

- Fixed cookie parsing and enabled multiple cookies to be set by using a list of
  tuple values.

0.10.7
------

- Added pypi badges to README.
- Fixed formatting issues in README.
- Quoted cookie values are returned correctly now.
- Improved compatibility for pytest 5
- Module level method names are no longer generated dynamically improving IDE navigation.

0.10.6
------

- Improved documentation.
- Improved installation requirements for py3
- ConnectionError's raised by responses now indicate which request
  path/method failed to match a mock.
- `test_responses.py` is no longer part of the installation targets.

0.10.5
------

- Improved support for raising exceptions from callback mocks. If a mock
  callback returns an exception object that exception will be raised.

0.10.4
------

- Fixed generated wrapper when using `@responses.activate` in Python 3.6+
  when decorated functions use parameter and/or return annotations.

0.10.3
------

- Fixed deprecation warnings in python 3.7 for inspect module usage.

0.10.2
------

- Fixed build setup to use undeprecated `pytest` bin stub.
- Updated `tox` configuration.
- Added example of using responses with `pytest.fixture`
- Removed dependency on `biscuits` in py3. Instead `http.cookies` is being used.

0.10.1
------

- Packaging fix to distribute wheel (#219)

0.10.0
------

- Fix passing through extra settings (#207)
- Fix collections.abc warning on Python 3.7 (#215)
- Use 'biscuits' library instead of 'cookies' on Python 3.4+ (#218)

0.9.0
-----

- Support for Python 3.7 (#196)
- Support streaming responses for BaseResponse (#192)
- Support custom patch targets for mock (#189)
- Fix unicode support for passthru urls (#178)
- Fix support for unicode in domain names and tlds (177)

0.8.0
-----

- Added the ability to passthru real requests via ``add_passthru()``
  and ``passthru_prefixes`` configurations.

0.7.0
-----

- Responses will now be rotated until the final match is hit, and
  then persist using that response (GH-171).

0.6.2
-----

- Fixed call counting with exceptions (GH-163).
- Fixed behavior with arbitrary status codes (GH-164).
- Fixed handling of multiple responses with the same match (GH-165).
- Fixed default path behavior with ``match_querystring`` (GH-166).

0.6.1
-----

- Restored ``adding_headers`` compatibility (GH-160).

0.6.0
-----

- Allow empty list/dict as json object (GH-100).
- Added `response_callback` (GH-151).
- Added ``Response`` interfaces (GH-155).
- Fixed unicode characters in querystring (GH-153).
- Added support for streaming IO buffers (GH-154).
- Added support for empty (unset) Content-Type (GH-139).
- Added reason to mocked responses (GH-132).
- ``yapf`` autoformatting now enforced on codebase.

0.5.1
-----

- Add LICENSE, README and CHANGES to the PyPI distribution (GH-97).

0.5.0
-----

- Allow passing a JSON body to `response.add` (GH-82)
- Improve ConnectionError emulation (GH-73)
- Correct assertion in assert_all_requests_are_fired (GH-71)

0.4.0
-----

- Requests 2.0+ is required
- Mocking now happens on the adapter instead of the session

0.3.0
-----

- Add the ability to mock errors (GH-22)
- Add responses.mock context manager (GH-36)
- Support custom adapters (GH-33)
- Add support for regexp error matching (GH-25)
- Add support for dynamic bodies via `responses.add_callback` (GH-24)
- Preserve argspec when using `responses.activate` decorator (GH-18)<|MERGE_RESOLUTION|>--- conflicted
+++ resolved
@@ -1,3 +1,11 @@
+0.20.0
+------
+
+* Deprecate `responses.assert_all_requests_are_fired`, `responses.passthru_prefixes`, `responses.target`
+  since they are not actual properties of the class instance.
+  Use `responses.mock.assert_all_requests_are_fired`,
+  `responses.mock.passthru_prefixes`, `responses.mock.target` instead.
+
 0.19.0
 ------
 
@@ -17,15 +25,7 @@
   schema, authority and path, where path is terminated by the first question mark ("?") or
   number sign ("#") character, or by the end of the URI.
 * An error is now raised when both `content_type` and `headers[content-type]` are provided as parameters.
-<<<<<<< HEAD
-* Deprecate `responses.assert_all_requests_are_fired`, `responses.passthru_prefixes`, `responses.target`
-  since they are not actual properties of the class instance.
-  Use `responses.mock.assert_all_requests_are_fired`,
-  `responses.mock.passthru_prefixes`, `responses.mock.target` instead.
-=======
 * When a request isn't matched the passthru prefixes are now included in error messages.
->>>>>>> c5b7dabf
-
 
 0.18.0
 ------
