--- conflicted
+++ resolved
@@ -1835,22 +1835,14 @@
     assert_reset()
 
 
-<<<<<<< HEAD
 def test_fail_multipart_matcher():
     """
     Validate that Exception is raised if request does not match responses.matchers
         validate matchers.multipart_matcher
-=======
-def test_query_string_matcher_raises():
-    """
-    Validate that Exception is raised if request does not match responses.matchers
-        validate matchers.query_string_matcher
->>>>>>> cbe00247
     :return: None
     """
 
     def run():
-<<<<<<< HEAD
         # different file contents
         with responses.RequestsMock(assert_all_requests_are_fired=False) as rsps:
             req_data = {"some": "other", "data": "fields"}
@@ -1916,8 +1908,15 @@
 
             msg = str(excinfo.value)
             assert "Request is missing the 'Content-Type' header" in msg
-=======
-
+
+
+def test_query_string_matcher_raises():
+    """
+    Validate that Exception is raised if request does not match responses.matchers
+        validate matchers.query_string_matcher
+            :return: None
+    """
+    def run():
         with responses.RequestsMock(assert_all_requests_are_fired=False) as rsps:
             rsps.add(
                 "GET",
@@ -1933,6 +1932,9 @@
                 "Query string doesn't match. {didi: pro, test: 1} doesn't match {didi: pro}"
                 in msg
             )
+
+    run()
+    assert_reset()
 
 
 def test_request_matches_headers():
@@ -2038,7 +2040,6 @@
             "Headers do not match: {Accept: text/plain, Accept-Charset: utf-8} "
             "doesn't match {Accept: text/plain}"
         ) in msg
->>>>>>> cbe00247
 
     run()
     assert_reset()
