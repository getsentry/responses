import inspect
import json as json_module
import logging
from collections import namedtuple
from functools import partialmethod
from functools import wraps
from http import client
from itertools import groupby
from re import Pattern
from threading import Lock as _ThreadingLock
from typing import TYPE_CHECKING
from typing import Any
from typing import Callable
from typing import Dict
from typing import Iterable
from typing import Iterator
from typing import List
from typing import Mapping
from typing import Optional
from typing import Sequence
from typing import Sized
from typing import Tuple
from typing import Type
from typing import Union
from typing import overload
from warnings import warn

import yaml
from requests.adapters import HTTPAdapter
from requests.adapters import MaxRetryError
from requests.exceptions import ConnectionError
from requests.exceptions import RetryError

from responses.matchers import json_params_matcher as _json_params_matcher
from responses.matchers import query_string_matcher as _query_string_matcher
from responses.matchers import urlencoded_params_matcher as _urlencoded_params_matcher
from responses.registries import FirstMatchRegistry

try:
    from typing_extensions import Literal
except ImportError:  # pragma: no cover
    from typing import Literal  # type: ignore  # pragma: no cover

try:
    from requests.packages.urllib3.response import HTTPResponse
except ImportError:  # pragma: no cover
    from urllib3.response import HTTPResponse  # pragma: no cover

try:
    from requests.packages.urllib3.connection import HTTPHeaderDict
except ImportError:  # pragma: no cover
<<<<<<< HEAD
    from urllib3.response import HTTPHeaderDict  # pragma: no cover
=======
    from urllib3.response import HTTPHeaderDict

>>>>>>> 0f54001c
try:
    from requests.packages.urllib3.util.url import parse_url
except ImportError:  # pragma: no cover
    from urllib3.util.url import parse_url  # pragma: no cover

from io import BufferedReader
from io import BytesIO
from unittest import mock as std_mock
from urllib.parse import parse_qsl
from urllib.parse import quote
from urllib.parse import urlsplit
from urllib.parse import urlunparse
from urllib.parse import urlunsplit

if TYPE_CHECKING:  # pragma: no cover
    # import only for linter run
    import os
    from typing import Protocol
    from unittest.mock import _patch as _mock_patcher

    from requests import PreparedRequest
    from requests import models
    from urllib3 import Retry as _Retry

    class UnboundSend(Protocol):
        def __call__(
            self,
            adapter: HTTPAdapter,
            request: PreparedRequest,
            *args: Any,
            **kwargs: Any,
        ) -> models.Response:
            ...

    # Block of type annotations
    _Body = Union[str, BaseException, "Response", BufferedReader, bytes, None]
    _F = Callable[..., Any]
    _HeaderSet = Optional[Union[Mapping[str, str], List[Tuple[str, str]]]]
    _MatcherIterable = Iterable[Callable[..., Tuple[bool, str]]]
    _HTTPMethodOrResponse = Optional[Union[str, "BaseResponse"]]
    _URLPatternType = Union["Pattern[str]", str]
    _HTTPAdapterSend = Callable[
        [
            HTTPAdapter,
            PreparedRequest,
            bool,
            float | tuple[float, float] | tuple[float, None] | None,
            bool | str,
            bytes | str | tuple[bytes | str, bytes | str] | None,
            Mapping[str, str] | None,
        ],
        models.Response,
    ]


Call = namedtuple("Call", ["request", "response"])
_real_send = HTTPAdapter.send
_UNSET = object()

logger = logging.getLogger("responses")


class FalseBool:
    """Class to mock up built-in False boolean.

    Used for backwards compatibility, see
    https://github.com/getsentry/responses/issues/464
    """

    def __bool__(self) -> bool:
        return False


def urlencoded_params_matcher(params: Optional[Dict[str, str]]) -> Callable[..., Any]:
    warn(
        "Function is deprecated. Use 'from responses.matchers import urlencoded_params_matcher'",
        DeprecationWarning,
    )
    return _urlencoded_params_matcher(params)


def json_params_matcher(params: Optional[Dict[str, Any]]) -> Callable[..., Any]:
    warn(
        "Function is deprecated. Use 'from responses.matchers import json_params_matcher'",
        DeprecationWarning,
    )
    return _json_params_matcher(params)


def _has_unicode(s: str) -> bool:
    return any(ord(char) > 128 for char in s)


def _clean_unicode(url: str) -> str:
    """Clean up URLs, which use punycode to handle unicode chars.

    Applies percent encoding to URL path and query if required.

    Parameters
    ----------
    url : str
        URL that should be cleaned from unicode

    Returns
    -------
    str
        Cleaned URL

    """
    urllist = list(urlsplit(url))
    netloc = urllist[1]
    if _has_unicode(netloc):
        domains = netloc.split(".")
        for i, d in enumerate(domains):
            if _has_unicode(d):
                d = "xn--" + d.encode("punycode").decode("ascii")
                domains[i] = d
        urllist[1] = ".".join(domains)
        url = urlunsplit(urllist)

    # Clean up path/query/params, which use url-encoding to handle unicode chars
    chars = list(url)
    for i, x in enumerate(chars):
        if ord(x) > 128:
            chars[i] = quote(x)

    return "".join(chars)


def get_wrapped(
    func: Callable[..., Any],
    responses: "RequestsMock",
    *,
    registry: Optional[Any] = None,
    assert_all_requests_are_fired: Optional[bool] = None,
) -> Callable[..., Any]:
    """Wrap provided function inside ``responses`` context manager.

    Provides a synchronous or asynchronous wrapper for the function.


    Parameters
    ----------
    func : Callable
        Function to wrap.
    responses : RequestsMock
        Mock object that is used as context manager.
    registry : FirstMatchRegistry, optional
        Custom registry that should be applied. See ``responses.registries``
    assert_all_requests_are_fired : bool
        Raise an error if not all registered responses were executed.

    Returns
    -------
    Callable
        Wrapped function

    """
    assert_mock = std_mock.patch.object(
        target=responses,
        attribute="assert_all_requests_are_fired",
        new=assert_all_requests_are_fired,
    )

    if inspect.iscoroutinefunction(func):
        # set asynchronous wrapper if requestor function is asynchronous
        @wraps(func)
        async def wrapper(*args: Any, **kwargs: Any) -> Any:  # type: ignore[misc]
            if registry is not None:
                responses._set_registry(registry)

            with assert_mock, responses:
                return await func(*args, **kwargs)

    else:

        @wraps(func)
        def wrapper(*args: Any, **kwargs: Any) -> Any:  # type: ignore[misc]
            if registry is not None:
                responses._set_registry(registry)

            with assert_mock, responses:
                # set 'assert_all_requests_are_fired' temporarily for a single run.
                # Mock automatically unsets to avoid leakage to another decorated
                # function since we still apply the value on 'responses.mock' object
                return func(*args, **kwargs)

    return wrapper


class CallList(Sequence[Any], Sized):
    def __init__(self) -> None:
        self._calls: List[Call] = []

    def __iter__(self) -> Iterator[Call]:
        return iter(self._calls)

    def __len__(self) -> int:
        return len(self._calls)

    @overload
    def __getitem__(self, idx: int) -> Call:
        """Overload when get a single item."""

    @overload
    def __getitem__(self, idx: slice) -> List[Call]:
        """Overload when a slice is requested."""

    def __getitem__(self, idx: Union[int, slice]) -> Union[Call, List[Call]]:
        return self._calls[idx]

    def add(self, request: "PreparedRequest", response: "_Body") -> None:
        self._calls.append(Call(request, response))

    def reset(self) -> None:
        self._calls = []


def _ensure_url_default_path(
    url: "_URLPatternType",
) -> "_URLPatternType":
    """Add empty URL path '/' if doesn't exist.

    Examples
    --------
    >>> _ensure_url_default_path("http://example.com")
    "http://example.com/"

    Parameters
    ----------
    url : str or re.Pattern
        URL to validate.

    Returns
    -------
    url : str or re.Pattern
        Modified URL if str or unchanged re.Pattern

    """
    if isinstance(url, str):
        url_parts = list(urlsplit(url))
        if url_parts[2] == "":
            url_parts[2] = "/"
            url = urlunsplit(url_parts)
    return url


def _get_url_and_path(url: str) -> str:
    """Construct URL only containing scheme, netloc and path by truncating other parts.

    This method complies with RFC 3986.

    Examples
    --------
    >>> _get_url_and_path("http://example.com/path;segment?ab=xy&zed=qwe#test=1&foo=bar")
    "http://example.com/path;segment"


    Parameters
    ----------
    url : str
        URL to parse.

    Returns
    -------
    url : str
        URL with scheme, netloc and path

    """
    url_parsed = urlsplit(url)
    url_and_path = urlunparse(
        [url_parsed.scheme, url_parsed.netloc, url_parsed.path, None, None, None]
    )
    return parse_url(url_and_path).url


def _handle_body(
    body: Optional[Union[bytes, BufferedReader, str]]
) -> Union[BufferedReader, BytesIO]:
    """Generates `Response` body.

    Parameters
    ----------
    body : str or bytes or BufferedReader
        Input data to generate `Response` body.

    Returns
    -------
    body : BufferedReader or BytesIO
        `Response` body

    """
    if isinstance(body, str):
        body = body.encode("utf-8")
    if isinstance(body, BufferedReader):
        return body

    data = BytesIO(body)  # type: ignore[arg-type]

    def is_closed() -> bool:
        """
        Real Response uses HTTPResponse as body object.
        Thus, when method is_closed is called first to check if there is any more
        content to consume and the file-like object is still opened

        This method ensures stability to work for both:
        https://github.com/getsentry/responses/issues/438
        https://github.com/getsentry/responses/issues/394

        where file should be intentionally be left opened to continue consumption
        """
        if not data.closed and data.read(1):
            # if there is more bytes to read then keep open, but return pointer
            data.seek(-1, 1)
            return False
        else:
            if not data.closed:
                # close but return False to mock like is still opened
                data.close()
                return False

            # only if file really closed (by us) return True
            return True

    data.isclosed = is_closed  # type: ignore[attr-defined]
    return data


class BaseResponse:
    passthrough: bool = False
    content_type: Optional[str] = None
    headers: Optional[Mapping[str, str]] = None
    stream: Optional[bool] = False

    def __init__(
        self,
        method: str,
        url: "_URLPatternType",
        match_querystring: Union[bool, object] = None,
        match: "_MatcherIterable" = (),
        *,
        passthrough: bool = False,
    ) -> None:
        self.method: str = method
        # ensure the url has a default path set if the url is a string
        self.url: "_URLPatternType" = _ensure_url_default_path(url)

        if self._should_match_querystring(match_querystring):
            match = tuple(match) + (
                _query_string_matcher(urlsplit(self.url).query),  # type: ignore[arg-type]
            )

        self.match: "_MatcherIterable" = match
        self.call_count: int = 0
        self.passthrough = passthrough

    def __eq__(self, other: Any) -> bool:
        if not isinstance(other, BaseResponse):
            return False

        if self.method != other.method:
            return False

        # Can't simply do an equality check on the objects directly here since __eq__ isn't
        # implemented for regex. It might seem to work as regex is using a cache to return
        # the same regex instances, but it doesn't in all cases.
        self_url = self.url.pattern if isinstance(self.url, Pattern) else self.url
        other_url = other.url.pattern if isinstance(other.url, Pattern) else other.url

        return self_url == other_url

    def __ne__(self, other: Any) -> bool:
        return not self.__eq__(other)

    def _should_match_querystring(
        self, match_querystring_argument: Union[bool, object]
    ) -> Union[bool, object]:
        if isinstance(self.url, Pattern):
            # the old default from <= 0.9.0
            return False

        if match_querystring_argument is not None:
            if not isinstance(match_querystring_argument, FalseBool):
                warn(
                    (
                        "Argument 'match_querystring' is deprecated. "
                        "Use 'responses.matchers.query_param_matcher' or "
                        "'responses.matchers.query_string_matcher'"
                    ),
                    DeprecationWarning,
                )
            return match_querystring_argument

        return bool(urlsplit(self.url).query)

    def _url_matches(self, url: "_URLPatternType", other: str) -> bool:
        """Compares two URLs.

        Compares only scheme, netloc and path. If 'url' is a re.Pattern, then checks that
        'other' matches the pattern.

        Parameters
        ----------
        url : Union["Pattern[str]", str]
            Reference URL or Pattern to compare.

        other : str
            URl that should be compared.

        Returns
        -------
        bool
            True, if URLs are identical or 'other' matches the pattern.

        """
        if isinstance(url, str):
            if _has_unicode(url):
                url = _clean_unicode(url)

            return _get_url_and_path(url) == _get_url_and_path(other)

        elif isinstance(url, Pattern) and url.match(other):
            return True

        else:
            return False

    @staticmethod
    def _req_attr_matches(
        match: "_MatcherIterable", request: "PreparedRequest"
    ) -> Tuple[bool, str]:
        for matcher in match:
            valid, reason = matcher(request)
            if not valid:
                return False, reason

        return True, ""

    def get_headers(self) -> HTTPHeaderDict:
        headers = HTTPHeaderDict()  # Duplicate headers are legal
        if self.content_type is not None:
            headers["Content-Type"] = self.content_type
        if self.headers:
            headers.extend(self.headers)
        return headers

    def get_response(self, request: "PreparedRequest") -> HTTPResponse:
        raise NotImplementedError

    def matches(self, request: "PreparedRequest") -> Tuple[bool, str]:
        if request.method != self.method:
            return False, "Method does not match"

        if not self._url_matches(self.url, str(request.url)):
            return False, "URL does not match"

        valid, reason = self._req_attr_matches(self.match, request)
        if not valid:
            return False, reason

        return True, ""


def _form_response(
    body: Union[BufferedReader, BytesIO],
    headers: Optional[Mapping[str, str]],
    status: int,
) -> HTTPResponse:
    # The requests library's cookie handling depends on the response object
    # having an original response object with the headers as the `msg`, so
    # we give it what it needs.
    data = BytesIO()
    data.close()

    orig_response = HTTPResponse(
        body=data,  # required to avoid "ValueError: Unable to determine whether fp is closed."
        msg=headers,
        preload_content=False,
    )
    return HTTPResponse(
        status=status,
        reason=client.responses.get(status, None),
        body=body,
        headers=headers,
        original_response=orig_response,
        preload_content=False,
    )


class Response(BaseResponse):
    def __init__(
        self,
        method: str,
        url: "_URLPatternType",
        body: "_Body" = "",
        json: Optional[Any] = None,
        status: int = 200,
        headers: Optional[Mapping[str, str]] = None,
        stream: Optional[bool] = None,
        content_type: Union[str, object] = _UNSET,
        auto_calculate_content_length: bool = False,
        **kwargs: Any,
    ) -> None:
        # if we were passed a `json` argument,
        # override the body and content_type
        if json is not None:
            assert not body
            body = json_module.dumps(json)
            if content_type is _UNSET:
                content_type = "application/json"

        if content_type is _UNSET:
            if isinstance(body, str) and _has_unicode(body):
                content_type = "text/plain; charset=utf-8"
            else:
                content_type = "text/plain"

        self.body: "_Body" = body
        self.status: int = status
        self.headers: Optional[Mapping[str, str]] = headers

        if stream is not None:
            warn(
                "stream argument is deprecated. Use stream parameter in request directly",
                DeprecationWarning,
            )

        self.stream: Optional[bool] = stream
        self.content_type: str = content_type  # type: ignore[assignment]
        self.auto_calculate_content_length: bool = auto_calculate_content_length
        super().__init__(method, url, **kwargs)

    def get_response(self, request: "PreparedRequest") -> HTTPResponse:
        if self.body and isinstance(self.body, Exception):
            setattr(self.body, "request", request)
            raise self.body

        headers = self.get_headers()
        status = self.status

        assert not isinstance(self.body, (Response, BaseException))
        body = _handle_body(self.body)

        if (
            self.auto_calculate_content_length
            and isinstance(body, BytesIO)
            and "Content-Length" not in headers
        ):
            content_length = len(body.getvalue())
            headers["Content-Length"] = str(content_length)

        return _form_response(body, headers, status)

    def __repr__(self) -> str:
        return (
            "<Response(url='{url}' status={status} "
            "content_type='{content_type}' headers='{headers}')>".format(
                url=self.url,
                status=self.status,
                content_type=self.content_type,
                headers=json_module.dumps(self.headers),
            )
        )


class CallbackResponse(BaseResponse):
    def __init__(
        self,
        method: str,
        url: "_URLPatternType",
        callback: Callable[[Any], Any],
        stream: Optional[bool] = None,
        content_type: Optional[str] = "text/plain",
        **kwargs: Any,
    ) -> None:
        self.callback = callback

        if stream is not None:
            warn(
                "stream argument is deprecated. Use stream parameter in request directly",
                DeprecationWarning,
            )
        self.stream: Optional[bool] = stream
        self.content_type: Optional[str] = content_type
        super().__init__(method, url, **kwargs)

    def get_response(self, request: "PreparedRequest") -> HTTPResponse:
        headers = self.get_headers()

        result = self.callback(request)
        if isinstance(result, Exception):
            raise result

        status, r_headers, body = result
        if isinstance(body, Exception):
            raise body

        # If the callback set a content-type remove the one
        # set in add_callback() so that we don't have multiple
        # content type values.
        has_content_type = False
        if isinstance(r_headers, dict) and "Content-Type" in r_headers:
            has_content_type = True
        elif isinstance(r_headers, list):
            has_content_type = any(
                [h for h in r_headers if h and h[0].lower() == "content-type"]
            )
        if has_content_type:
            headers.pop("Content-Type", None)

        body = _handle_body(body)
        headers.extend(r_headers)

        return _form_response(body, headers, status)


class PassthroughResponse(BaseResponse):
    def __init__(self, *args: Any, **kwargs: Any):
        super().__init__(*args, passthrough=True, **kwargs)


class RequestsMock:
    DELETE: Literal["DELETE"] = "DELETE"
    GET: Literal["GET"] = "GET"
    HEAD: Literal["HEAD"] = "HEAD"
    OPTIONS: Literal["OPTIONS"] = "OPTIONS"
    PATCH: Literal["PATCH"] = "PATCH"
    POST: Literal["POST"] = "POST"
    PUT: Literal["PUT"] = "PUT"

    response_callback: Optional[Callable[[Any], Any]] = None

    def __init__(
        self,
        assert_all_requests_are_fired: bool = True,
        response_callback: Optional[Callable[[Any], Any]] = None,
        passthru_prefixes: Tuple[str, ...] = (),
        target: str = "requests.adapters.HTTPAdapter.send",
        registry: Type[FirstMatchRegistry] = FirstMatchRegistry,
        *,
        real_adapter_send: "_HTTPAdapterSend" = _real_send,
    ) -> None:
        self._calls: CallList = CallList()
        self.reset()
        self._registry: FirstMatchRegistry = registry()  # call only after reset
        self.assert_all_requests_are_fired: bool = assert_all_requests_are_fired
        self.response_callback: Optional[Callable[[Any], Response]] = response_callback
        self.passthru_prefixes: Tuple[_URLPatternType, ...] = tuple(passthru_prefixes)
        self.target: str = target
        self._patcher: Optional["_mock_patcher[Any]"] = None
        self._thread_lock = _ThreadingLock()
        self._real_send = real_adapter_send

    def get_registry(self) -> FirstMatchRegistry:
        """Returns current registry instance with responses.

        Returns
        -------
        FirstMatchRegistry
            Current registry instance with responses.

        """
        return self._registry

    def _set_registry(self, new_registry: Type[FirstMatchRegistry]) -> None:
        """Replaces current registry with `new_registry`.

        Parameters
        ----------
        new_registry : Type[FirstMatchRegistry]
            Class reference of the registry that should be set, eg OrderedRegistry

        """
        if self.registered():
            err_msg = (
                "Cannot replace Registry, current registry has responses.\n"
                "Run 'responses.registry.reset()' first"
            )
            raise AttributeError(err_msg)

        self._registry = new_registry()

    def reset(self) -> None:
        """Resets registry (including type), calls, passthru_prefixes to default values."""
        self._registry = FirstMatchRegistry()
        self._calls.reset()
        self.passthru_prefixes = ()

    def add(
        self,
        method: "_HTTPMethodOrResponse" = None,
        url: "Optional[_URLPatternType]" = None,
        body: "_Body" = "",
        adding_headers: "_HeaderSet" = None,
        *args: Any,
        **kwargs: Any,
    ) -> BaseResponse:
        """
        >>> import responses

        A basic request:
        >>> responses.add(responses.GET, 'http://example.com')

        You can also directly pass an object which implements the
        ``BaseResponse`` interface:

        >>> responses.add(Response(...))

        A JSON payload:

        >>> responses.add(
        >>>     method='GET',
        >>>     url='http://example.com',
        >>>     json={'foo': 'bar'},
        >>> )

        Custom headers:

        >>> responses.add(
        >>>     method='GET',
        >>>     url='http://example.com',
        >>>     headers={'X-Header': 'foo'},
        >>> )

        """
        if isinstance(method, BaseResponse):
            return self._registry.add(method)

        if adding_headers is not None:
            kwargs.setdefault("headers", adding_headers)
        if "content_type" in kwargs and "headers" in kwargs:
            header_keys = [header.lower() for header in kwargs["headers"]]
            if "content-type" in header_keys:
                raise RuntimeError(
                    "You cannot define both `content_type` and `headers[Content-Type]`."
                    " Using the `content_type` kwarg is recommended."
                )

        assert url is not None
        assert isinstance(method, str)
        response = Response(method=method, url=url, body=body, **kwargs)
        return self._registry.add(response)

    delete = partialmethod(add, DELETE)
    get = partialmethod(add, GET)
    head = partialmethod(add, HEAD)
    options = partialmethod(add, OPTIONS)
    patch = partialmethod(add, PATCH)
    post = partialmethod(add, POST)
    put = partialmethod(add, PUT)

    def _parse_response_file(
        self, file_path: "Union[str, bytes, os.PathLike[Any]]"
    ) -> "Dict[str, Any]":
        with open(file_path) as file:
            data = yaml.safe_load(file)
        return data

    def _add_from_file(self, file_path: "Union[str, bytes, os.PathLike[Any]]") -> None:
        data = self._parse_response_file(file_path)

        for rsp in data["responses"]:
            rsp = rsp["response"]
            self.add(
                method=rsp["method"],
                url=rsp["url"],
                body=rsp["body"],
                status=rsp["status"],
                content_type=rsp["content_type"],
                auto_calculate_content_length=rsp["auto_calculate_content_length"],
            )

    def add_passthru(self, prefix: "_URLPatternType") -> None:
        """
        Register a URL prefix or regex to passthru any non-matching mock requests to.

        For example, to allow any request to 'https://example.com', but require
        mocks for the remainder, you would add the prefix as so:

        >>> import responses
        >>> responses.add_passthru('https://example.com')

        Regex can be used like:

        >>> import re
        >>> responses.add_passthru(re.compile('https://example.com/\\w+'))
        """
        if not isinstance(prefix, Pattern) and _has_unicode(prefix):
            prefix = _clean_unicode(prefix)
        self.passthru_prefixes += (prefix,)

    def remove(
        self,
        method_or_response: "_HTTPMethodOrResponse" = None,
        url: "Optional[_URLPatternType]" = None,
    ) -> List[BaseResponse]:
        """
        Removes a response previously added using ``add()``, identified
        either by a response object inheriting ``BaseResponse`` or
        ``method`` and ``url``. Removes all matching responses.

        >>> import responses
        >>> responses.add(responses.GET, 'http://example.org')
        >>> responses.remove(responses.GET, 'http://example.org')
        """
        if isinstance(method_or_response, BaseResponse):
            response = method_or_response
        else:
            assert url is not None
            assert isinstance(method_or_response, str)
            response = BaseResponse(method=method_or_response, url=url)

        return self._registry.remove(response)

    def replace(
        self,
        method_or_response: "_HTTPMethodOrResponse" = None,
        url: "Optional[_URLPatternType]" = None,
        body: "_Body" = "",
        *args: Any,
        **kwargs: Any,
    ) -> BaseResponse:
        """
        Replaces a response previously added using ``add()``. The signature
        is identical to ``add()``. The response is identified using ``method``
        and ``url``, and the first matching response is replaced.

        >>> import responses
        >>> responses.add(responses.GET, 'http://example.org', json={'data': 1})
        >>> responses.replace(responses.GET, 'http://example.org', json={'data': 2})
        """
        if isinstance(method_or_response, BaseResponse):
            response = method_or_response
        else:
            assert url is not None
            assert isinstance(method_or_response, str)
            response = Response(method=method_or_response, url=url, body=body, **kwargs)

        return self._registry.replace(response)

    def upsert(
        self,
        method_or_response: "_HTTPMethodOrResponse" = None,
        url: "Optional[_URLPatternType]" = None,
        body: "_Body" = "",
        *args: Any,
        **kwargs: Any,
    ) -> BaseResponse:
        """
        Replaces a response previously added using ``add()``, or adds the response
        if no response exists.  Responses are matched using ``method``and ``url``.
        The first matching response is replaced.

        >>> import responses
        >>> responses.add(responses.GET, 'http://example.org', json={'data': 1})
        >>> responses.upsert(responses.GET, 'http://example.org', json={'data': 2})
        """
        try:
            return self.replace(method_or_response, url, body, *args, **kwargs)
        except ValueError:
            return self.add(method_or_response, url, body, *args, **kwargs)

    def add_callback(
        self,
        method: str,
        url: "_URLPatternType",
        callback: Callable[
            ["PreparedRequest"],
            Union[Exception, Tuple[int, Mapping[str, str], "_Body"]],
        ],
        match_querystring: Union[bool, FalseBool] = FalseBool(),
        content_type: Optional[str] = "text/plain",
        match: "_MatcherIterable" = (),
    ) -> None:
        self._registry.add(
            CallbackResponse(
                url=url,
                method=method,
                callback=callback,
                content_type=content_type,
                match_querystring=match_querystring,
                match=match,
            )
        )

    def registered(self) -> List["BaseResponse"]:
        return self._registry.registered

    @property
    def calls(self) -> CallList:
        return self._calls

    def __enter__(self) -> "RequestsMock":
        self.start()
        return self

    def __exit__(self, type: Any, value: Any, traceback: Any) -> bool:
        success = type is None
        try:
            self.stop(allow_assert=success)
        finally:
            self.reset()
        return success

    @overload
    def activate(self, func: "_F" = ...) -> "_F":
        """Overload for scenario when 'responses.activate' is used."""

    @overload
    def activate(
        self,
        *,
        registry: Type[Any] = ...,
        assert_all_requests_are_fired: bool = ...,
    ) -> Callable[["_F"], "_F"]:
        """Overload for scenario when
        'responses.activate(registry=, assert_all_requests_are_fired=True)' is used.

        See https://github.com/getsentry/responses/pull/469 for more details
        """

    def activate(
        self,
        func: Optional["_F"] = None,
        *,
        registry: Optional[Type[Any]] = None,
        assert_all_requests_are_fired: bool = False,
    ) -> Union[Callable[["_F"], "_F"], "_F"]:
        if func is not None:
            return get_wrapped(func, self)

        def deco_activate(function: "_F") -> Callable[..., Any]:
            return get_wrapped(
                function,
                self,
                registry=registry,
                assert_all_requests_are_fired=assert_all_requests_are_fired,
            )

        return deco_activate

    def _find_match(
        self, request: "PreparedRequest"
    ) -> Tuple[Optional["BaseResponse"], List[str]]:
        """
        Iterates through all available matches and validates if any of them matches the request

        :param request: (PreparedRequest), request object
        :return:
            (Response) found match. If multiple found, then remove & return the first match.
            (list) list with reasons why other matches don't match
        """
        with self._thread_lock:
            return self._registry.find(request)

    def _parse_request_params(
        self, url: str
    ) -> Dict[str, Union[str, int, float, List[Optional[Union[str, int, float]]]]]:
        params: Dict[str, Union[str, int, float, List[Any]]] = {}
        for key, val in groupby(parse_qsl(urlsplit(url).query), lambda kv: kv[0]):
            values = list(map(lambda x: x[1], val))
            if len(values) == 1:
                values = values[0]  # type: ignore[assignment]
            params[key] = values
        return params

    def _on_request(
        self,
        adapter: "HTTPAdapter",
        request: "PreparedRequest",
        *,
        retries: Optional["_Retry"] = None,
        **kwargs: Any,
    ) -> "models.Response":
        # add attributes params and req_kwargs to 'request' object for further match comparison
        # original request object does not have these attributes
        request.params = self._parse_request_params(request.path_url)  # type: ignore[attr-defined]
        request.req_kwargs = kwargs  # type: ignore[attr-defined]
        request_url = str(request.url)

        match, match_failed_reasons = self._find_match(request)
        resp_callback = self.response_callback

        if match is None:
            if any(
                [
                    p.match(request_url)
                    if isinstance(p, Pattern)
                    else request_url.startswith(p)
                    for p in self.passthru_prefixes
                ]
            ):
                logger.info("request.allowed-passthru", extra={"url": request_url})
                return self._real_send(adapter, request, **kwargs)  # type: ignore

            error_msg = (
                "Connection refused by Responses - the call doesn't "
                "match any registered mock.\n\n"
                "Request: \n"
                f"- {request.method} {request_url}\n\n"
                "Available matches:\n"
            )
            for i, m in enumerate(self.registered()):
                error_msg += "- {} {} {}\n".format(
                    m.method, m.url, match_failed_reasons[i]
                )

            if self.passthru_prefixes:
                error_msg += "Passthru prefixes:\n"
                for p in self.passthru_prefixes:
                    error_msg += f"- {p}\n"

            response = ConnectionError(error_msg)
            response.request = request

            self._calls.add(request, response)
            raise response

        if match.passthrough:
            logger.info("request.passthrough-response", extra={"url": request_url})
            response = self._real_send(adapter, request, **kwargs)  # type: ignore
        else:
            try:
                response = adapter.build_response(  # type: ignore[no-untyped-call]
                    request, match.get_response(request)
                )
            except BaseException as response:
                match.call_count += 1
                self._calls.add(request, response)
                raise

        if resp_callback:
            response = resp_callback(response)  # type: ignore[misc]
        match.call_count += 1
        self._calls.add(request, response)  # type: ignore[misc]

        retries = retries or adapter.max_retries
        # first validate that current request is eligible to be retried.
        # See ``requests.packages.urllib3.util.retry.Retry`` documentation.
        if retries.is_retry(
            method=response.request.method, status_code=response.status_code  # type: ignore[misc]
        ):
            try:
                retries = retries.increment(
                    method=response.request.method,  # type: ignore[misc]
                    url=response.url,  # type: ignore[misc]
                    response=response.raw,  # type: ignore[misc]
                )
                return self._on_request(adapter, request, retries=retries, **kwargs)
            except MaxRetryError as e:
                if retries.raise_on_status:
                    """Since we call 'retries.increment()' by ourselves, we always set "error"
                    argument equal to None, thus, MaxRetryError exception will be raised with
                    ResponseError as a 'reason'.

                    Here we're emulating the `if isinstance(e.reason, ResponseError):`
                    branch found at:
                    https://github.com/psf/requests/blob/
                    177dd90f18a8f4dc79a7d2049f0a3f4fcc5932a0/requests/adapters.py#L549
                    """
                    raise RetryError(e, request=request)

                return response
        return response

    def unbound_on_send(self) -> "UnboundSend":
        def send(
            adapter: "HTTPAdapter",
            request: "PreparedRequest",
            *args: Any,
            **kwargs: Any,
        ) -> "models.Response":
            if args:
                # that probably means that the request was sent from the custom adapter
                # It is fully legit to send positional args from adapter, although,
                # `requests` implementation does it always with kwargs
                # See for more info: https://github.com/getsentry/responses/issues/642
                try:
                    kwargs["stream"] = args[0]
                    kwargs["timeout"] = args[1]
                    kwargs["verify"] = args[2]
                    kwargs["cert"] = args[3]
                    kwargs["proxies"] = args[4]
                except IndexError:
                    # not all kwargs are required
                    pass

            return self._on_request(adapter, request, **kwargs)

        return send

    def start(self) -> None:
        if self._patcher:
            # we must not override value of the _patcher if already applied
            # this prevents issues when one decorated function is called from
            # another decorated function
            return

        self._patcher = std_mock.patch(target=self.target, new=self.unbound_on_send())
        self._patcher.start()

    def stop(self, allow_assert: bool = True) -> None:
        if self._patcher:
            # prevent stopping unstarted patchers
            self._patcher.stop()

            # once patcher is stopped, clean it. This is required to create a new
            # fresh patcher on self.start()
            self._patcher = None

        if not self.assert_all_requests_are_fired:
            return

        if not allow_assert:
            return

        not_called = [m for m in self.registered() if m.call_count == 0]
        if not_called:
            raise AssertionError(
                "Not all requests have been executed {!r}".format(
                    [(match.method, match.url) for match in not_called]
                )
            )

    def assert_call_count(self, url: str, count: int) -> bool:
        call_count = len(
            [
                1
                for call in self.calls
                if call.request.url == _ensure_url_default_path(url)
            ]
        )
        if call_count == count:
            return True
        else:
            raise AssertionError(
                f"Expected URL '{url}' to be called {count} times. Called {call_count} times."
            )


# expose default mock namespace
mock = _default_mock = RequestsMock(assert_all_requests_are_fired=False)
__all__ = [
    "CallbackResponse",
    "Response",
    "RequestsMock",
    # Exposed by the RequestsMock class:
    "activate",
    "add",
    "_add_from_file",
    "add_callback",
    "add_passthru",
    "_deprecated_assert_all_requests_are_fired",
    "assert_call_count",
    "calls",
    "delete",
    "DELETE",
    "get",
    "GET",
    "head",
    "HEAD",
    "options",
    "OPTIONS",
    "_deprecated_passthru_prefixes",
    "patch",
    "PATCH",
    "post",
    "POST",
    "put",
    "PUT",
    "registered",
    "remove",
    "replace",
    "reset",
    "response_callback",
    "start",
    "stop",
    "_deprecated_target",
    "upsert",
]

# expose only methods and/or read-only methods
activate = _default_mock.activate
add = _default_mock.add
_add_from_file = _default_mock._add_from_file
add_callback = _default_mock.add_callback
add_passthru = _default_mock.add_passthru
_deprecated_assert_all_requests_are_fired = _default_mock.assert_all_requests_are_fired
assert_call_count = _default_mock.assert_call_count
calls = _default_mock.calls
delete = _default_mock.delete
DELETE = _default_mock.DELETE
get = _default_mock.get
GET = _default_mock.GET
head = _default_mock.head
HEAD = _default_mock.HEAD
options = _default_mock.options
OPTIONS = _default_mock.OPTIONS
_deprecated_passthru_prefixes = _default_mock.passthru_prefixes
patch = _default_mock.patch
PATCH = _default_mock.PATCH
post = _default_mock.post
POST = _default_mock.POST
put = _default_mock.put
PUT = _default_mock.PUT
registered = _default_mock.registered
remove = _default_mock.remove
replace = _default_mock.replace
reset = _default_mock.reset
response_callback = _default_mock.response_callback
start = _default_mock.start
stop = _default_mock.stop
_deprecated_target = _default_mock.target
upsert = _default_mock.upsert


deprecated_names = ["assert_all_requests_are_fired", "passthru_prefixes", "target"]


def __getattr__(name: str) -> Any:
    if name in deprecated_names:
        warn(
            f"{name} is deprecated. Please use 'responses.mock.{name}",
            DeprecationWarning,
        )
        return globals()[f"_deprecated_{name}"]
    raise AttributeError(f"module {__name__} has no attribute {name}")<|MERGE_RESOLUTION|>--- conflicted
+++ resolved
@@ -49,12 +49,8 @@
 try:
     from requests.packages.urllib3.connection import HTTPHeaderDict
 except ImportError:  # pragma: no cover
-<<<<<<< HEAD
-    from urllib3.response import HTTPHeaderDict  # pragma: no cover
-=======
     from urllib3.response import HTTPHeaderDict
 
->>>>>>> 0f54001c
 try:
     from requests.packages.urllib3.util.url import parse_url
 except ImportError:  # pragma: no cover
