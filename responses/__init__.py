from __future__ import absolute_import, print_function, division, unicode_literals

import _io
import inspect
import json as json_module
import logging
import re
from itertools import groupby

import six

from collections import namedtuple
from functools import update_wrapper
from requests.adapters import HTTPAdapter
from requests.exceptions import ConnectionError
from requests.utils import cookiejar_from_dict
from responses.matchers import json_params_matcher as _json_params_matcher
from responses.matchers import urlencoded_params_matcher as _urlencoded_params_matcher
from responses.matchers import query_string_matcher as _query_string_matcher
from warnings import warn

try:
    from collections.abc import Sequence, Sized
except ImportError:
    from collections import Sequence, Sized

try:
    from requests.packages.urllib3.response import HTTPResponse
except ImportError:  # pragma: no cover
    from urllib3.response import HTTPResponse  # pragma: no cover
try:
    from requests.packages.urllib3.connection import HTTPHeaderDict
except ImportError:  # pragma: no cover
    from urllib3.response import HTTPHeaderDict  # pragma: no cover
try:
    from requests.packages.urllib3.util.url import parse_url
except ImportError:  # pragma: no cover
    from urllib3.util.url import parse_url  # pragma: no cover

if six.PY2:
    from urlparse import urlparse, urlunparse, parse_qsl, urlsplit, urlunsplit
    from urllib import quote
else:
    from urllib.parse import (
        urlparse,
        urlunparse,
        parse_qsl,
        urlsplit,
        urlunsplit,
        quote,
    )

if six.PY2:
    try:
        from six import cStringIO as BufferIO
    except ImportError:
        from six import StringIO as BufferIO
else:
    from io import BytesIO as BufferIO

try:
    from unittest import mock as std_mock
except ImportError:
    import mock as std_mock

try:
    Pattern = re._pattern_type
except AttributeError:
    # Python 3.7
    Pattern = re.Pattern

UNSET = object()

Call = namedtuple("Call", ["request", "response"])

_real_send = HTTPAdapter.send

logger = logging.getLogger("responses")


def urlencoded_params_matcher(params):
    warn(
        "Function is deprecated. Use 'from responses.matchers import urlencoded_params_matcher'",
        DeprecationWarning,
    )
    return _urlencoded_params_matcher(params)


def json_params_matcher(params):
    warn(
        "Function is deprecated. Use 'from responses.matchers import json_params_matcher'",
        DeprecationWarning,
    )
    return _json_params_matcher(params)


def _is_string(s):
    return isinstance(s, six.string_types)


def _has_unicode(s):
    return any(ord(char) > 128 for char in s)


def _clean_unicode(url):
    # Clean up domain names, which use punycode to handle unicode chars
    urllist = list(urlsplit(url))
    netloc = urllist[1]
    if _has_unicode(netloc):
        domains = netloc.split(".")
        for i, d in enumerate(domains):
            if _has_unicode(d):
                d = "xn--" + d.encode("punycode").decode("ascii")
                domains[i] = d
        urllist[1] = ".".join(domains)
        url = urlunsplit(urllist)

    # Clean up path/query/params, which use url-encoding to handle unicode chars
    if isinstance(url.encode("utf8"), six.string_types):
        url = url.encode("utf8")
    chars = list(url)
    for i, x in enumerate(chars):
        if ord(x) > 128:
            chars[i] = quote(x)

    return "".join(chars)


def _ensure_str(s):
    if six.PY2:
        s = s.encode("utf-8") if isinstance(s, six.text_type) else s
    return s


def _cookies_from_headers(headers):
    try:
        import http.cookies as cookies

        resp_cookie = cookies.SimpleCookie()
        resp_cookie.load(headers["set-cookie"])

        cookies_dict = {name: v.value for name, v in resp_cookie.items()}
    except ImportError:
        from cookies import Cookies

        resp_cookies = Cookies.from_request(_ensure_str(headers["set-cookie"]))
        cookies_dict = {
            v.name: quote(_ensure_str(v.value)) for _, v in resp_cookies.items()
        }
    return cookiejar_from_dict(cookies_dict)


_wrapper_template = """\
def wrapper%(wrapper_args)s:
    with responses:
        return func%(func_args)s
"""


def get_wrapped(func, responses):
    if six.PY2:
        args, a, kw, defaults = inspect.getargspec(func)
        wrapper_args = inspect.formatargspec(args, a, kw, defaults)

        # Preserve the argspec for the wrapped function so that testing
        # tools such as pytest can continue to use their fixture injection.
        func_args = inspect.formatargspec(args, a, kw, None)
    else:
        signature = inspect.signature(func)
        signature = signature.replace(return_annotation=inspect.Signature.empty)
        # If the function is wrapped, switch to *args, **kwargs for the parameters
        # as we can't rely on the signature to give us the arguments the function will
        # be called with. For example unittest.mock.patch uses required args that are
        # not actually passed to the function when invoked.
        if hasattr(func, "__wrapped__"):
            wrapper_params = [
                inspect.Parameter("args", inspect.Parameter.VAR_POSITIONAL),
                inspect.Parameter("kwargs", inspect.Parameter.VAR_KEYWORD),
            ]
        else:
            wrapper_params = [
                param.replace(annotation=inspect.Parameter.empty)
                for param in signature.parameters.values()
            ]
        signature = signature.replace(parameters=wrapper_params)

        wrapper_args = str(signature)
        params_without_defaults = [
            param.replace(
                annotation=inspect.Parameter.empty, default=inspect.Parameter.empty
            )
            for param in signature.parameters.values()
        ]
        signature = signature.replace(parameters=params_without_defaults)
        func_args = str(signature)

    evaldict = {"func": func, "responses": responses}
    six.exec_(
        _wrapper_template % {"wrapper_args": wrapper_args, "func_args": func_args},
        evaldict,
    )
    wrapper = evaldict["wrapper"]
    update_wrapper(wrapper, func)
    return wrapper


class CallList(Sequence, Sized):
    def __init__(self):
        self._calls = []

    def __iter__(self):
        return iter(self._calls)

    def __len__(self):
        return len(self._calls)

    def __getitem__(self, idx):
        return self._calls[idx]

    def add(self, request, response):
        self._calls.append(Call(request, response))

    def reset(self):
        self._calls = []


def _ensure_url_default_path(url):
    if _is_string(url):
        url_parts = list(urlsplit(url))
        if url_parts[2] == "":
            url_parts[2] = "/"
        url = urlunsplit(url_parts)
    return url


def _get_url_and_path(url):
    url_parsed = urlparse(url)
    url_and_path = urlunparse(
        [url_parsed.scheme, url_parsed.netloc, url_parsed.path, None, None, None]
    )
    return parse_url(url_and_path).url


def _handle_body(body):
    if isinstance(body, six.text_type):
        body = body.encode("utf-8")
    if isinstance(body, _io.BufferedReader):
        return body

    return BufferIO(body)


class BaseResponse(object):
    passthrough = False
    content_type = None
    headers = None

    stream = False

<<<<<<< HEAD
    def __init__(self, method, url, match_querystring=None, match=[]):
=======
    def __init__(self, method, url, match_querystring=_unspecified, match=()):
>>>>>>> 28432250
        self.method = method
        # ensure the url has a default path set if the url is a string
        self.url = _ensure_url_default_path(url)

        if self._should_match_querystring(match_querystring):
            match = tuple(match) + (_query_string_matcher(urlparse(self.url).query),)

        self.match = match
        self.call_count = 0

    def __eq__(self, other):
        if not isinstance(other, BaseResponse):
            return False

        if self.method != other.method:
            return False

        # Can't simply do an equality check on the objects directly here since __eq__ isn't
        # implemented for regex. It might seem to work as regex is using a cache to return
        # the same regex instances, but it doesn't in all cases.
        self_url = self.url.pattern if isinstance(self.url, Pattern) else self.url
        other_url = other.url.pattern if isinstance(other.url, Pattern) else other.url

        return self_url == other_url

    def __ne__(self, other):
        return not self.__eq__(other)

    def _should_match_querystring(self, match_querystring_argument):
        if isinstance(self.url, Pattern):
            # the old default from <= 0.9.0
            return False

        if match_querystring_argument is not None:
            warn(
                (
                    "Argument 'match_querystring' is deprecated. "
                    "Use 'responses.matchers.query_param_matcher' or "
                    "'responses.matchers.query_string_matcher'"
                ),
                DeprecationWarning,
            )
            return match_querystring_argument

        return bool(urlparse(self.url).query)

    def _url_matches(self, url, other):
        if _is_string(url):
            if _has_unicode(url):
                url = _clean_unicode(url)
                if not isinstance(other, six.text_type):
                    other = other.encode("ascii").decode("utf8")

            return _get_url_and_path(url) == _get_url_and_path(other)

        elif isinstance(url, Pattern) and url.match(other):
            return True

        else:
            return False

    @staticmethod
    def _req_attr_matches(match, request):
        for matcher in match:
            valid, reason = matcher(request)
            if not valid:
                return False, reason

        return True, ""

    def get_headers(self):
        headers = HTTPHeaderDict()  # Duplicate headers are legal
        if self.content_type is not None:
            headers["Content-Type"] = self.content_type
        if self.headers:
            headers.extend(self.headers)
        return headers

    def get_response(self, request):
        raise NotImplementedError

    def matches(self, request):
        if request.method != self.method:
            return False, "Method does not match"

        if not self._url_matches(self.url, request.url):
            return False, "URL does not match"

        valid, reason = self._req_attr_matches(self.match, request)
        if not valid:
            return False, reason

        return True, ""


class Response(BaseResponse):
    def __init__(
        self,
        method,
        url,
        body="",
        json=None,
        status=200,
        headers=None,
        stream=None,
        content_type=UNSET,
        auto_calculate_content_length=False,
        **kwargs
    ):
        # if we were passed a `json` argument,
        # override the body and content_type
        if json is not None:
            assert not body
            body = json_module.dumps(json)
            if content_type is UNSET:
                content_type = "application/json"

        if content_type is UNSET:
            if isinstance(body, six.text_type) and _has_unicode(body):
                content_type = "text/plain; charset=utf-8"
            else:
                content_type = "text/plain"

        self.body = body
        self.status = status
        self.headers = headers

        if stream is not None:
            warn(
                "stream argument is deprecated. Use stream parameter in request directly",
                DeprecationWarning,
            )

        self.stream = stream
        self.content_type = content_type
        self.auto_calculate_content_length = auto_calculate_content_length
        super(Response, self).__init__(method, url, **kwargs)

    def get_response(self, request):
        if self.body and isinstance(self.body, Exception):
            raise self.body

        headers = self.get_headers()
        status = self.status
        body = _handle_body(self.body)

        if (
            self.auto_calculate_content_length
            and isinstance(body, BufferIO)
            and "Content-Length" not in headers
        ):
            content_length = len(body.getvalue())
            headers["Content-Length"] = str(content_length)

        return HTTPResponse(
            status=status,
            reason=six.moves.http_client.responses.get(status),
            body=body,
            headers=headers,
            original_response=OriginalResponseShim(headers),
            preload_content=False,
        )

    def __repr__(self):
        return (
            "<Response(url='{url}' status={status} "
            "content_type='{content_type}' headers='{headers}')>".format(
                url=self.url,
                status=self.status,
                content_type=self.content_type,
                headers=json_module.dumps(self.headers),
            )
        )


class CallbackResponse(BaseResponse):
    def __init__(
        self, method, url, callback, stream=None, content_type="text/plain", **kwargs
    ):
        self.callback = callback

        if stream is not None:
            warn(
                "stream argument is deprecated. Use stream parameter in request directly",
                DeprecationWarning,
            )
        self.stream = stream
        self.content_type = content_type
        super(CallbackResponse, self).__init__(method, url, **kwargs)

    def get_response(self, request):
        headers = self.get_headers()

        result = self.callback(request)
        if isinstance(result, Exception):
            raise result

        status, r_headers, body = result
        if isinstance(body, Exception):
            raise body

        # If the callback set a content-type remove the one
        # set in add_callback() so that we don't have multiple
        # content type values.
        has_content_type = False
        if isinstance(r_headers, dict) and "Content-Type" in r_headers:
            has_content_type = True
        elif isinstance(r_headers, list):
            has_content_type = any(
                [h for h in r_headers if h and h[0].lower() == "content-type"]
            )
        if has_content_type:
            headers.pop("Content-Type", None)

        body = _handle_body(body)
        headers.extend(r_headers)

        return HTTPResponse(
            status=status,
            reason=six.moves.http_client.responses.get(status),
            body=body,
            headers=headers,
            original_response=OriginalResponseShim(headers),
            preload_content=False,
        )


class PassthroughResponse(BaseResponse):
    passthrough = True


class OriginalResponseShim(object):
    """
    Shim for compatibility with older versions of urllib3

    requests cookie handling depends on responses having a property chain of
    `response._original_response.msg` which contains the response headers [1]

    Using HTTPResponse() for this purpose causes compatibility errors with
    urllib3<1.23.0. To avoid adding more dependencies we can use this shim.

    [1]: https://github.com/psf/requests/blob/75bdc998e2d/requests/cookies.py#L125
    """

    def __init__(self, headers):
        self.msg = headers

    def isclosed(self):
        return True


class RequestsMock(object):
    DELETE = "DELETE"
    GET = "GET"
    HEAD = "HEAD"
    OPTIONS = "OPTIONS"
    PATCH = "PATCH"
    POST = "POST"
    PUT = "PUT"
    response_callback = None

    def __init__(
        self,
        assert_all_requests_are_fired=True,
        response_callback=None,
        passthru_prefixes=(),
        target="requests.adapters.HTTPAdapter.send",
    ):
        self._calls = CallList()
        self.reset()
        self.assert_all_requests_are_fired = assert_all_requests_are_fired
        self.response_callback = response_callback
        self.passthru_prefixes = tuple(passthru_prefixes)
        self.target = target

    def reset(self):
        self._matches = []
        self._calls.reset()

    def add(
        self,
        method=None,  # method or ``Response``
        url=None,
        body="",
        adding_headers=None,
        *args,
        **kwargs
    ):
        """
        A basic request:

        >>> responses.add(responses.GET, 'http://example.com')

        You can also directly pass an object which implements the
        ``BaseResponse`` interface:

        >>> responses.add(Response(...))

        A JSON payload:

        >>> responses.add(
        >>>     method='GET',
        >>>     url='http://example.com',
        >>>     json={'foo': 'bar'},
        >>> )

        Custom headers:

        >>> responses.add(
        >>>     method='GET',
        >>>     url='http://example.com',
        >>>     headers={'X-Header': 'foo'},
        >>> )

        """
        if isinstance(method, BaseResponse):
            self._matches.append(method)
            return

        if adding_headers is not None:
            kwargs.setdefault("headers", adding_headers)

        self._matches.append(Response(method=method, url=url, body=body, **kwargs))

    def add_passthru(self, prefix):
        """
        Register a URL prefix or regex to passthru any non-matching mock requests to.

        For example, to allow any request to 'https://example.com', but require
        mocks for the remainder, you would add the prefix as so:

        >>> responses.add_passthru('https://example.com')

        Regex can be used like:

        >>> responses.add_passthru(re.compile('https://example.com/\\w+'))
        """
        if not isinstance(prefix, Pattern) and _has_unicode(prefix):
            prefix = _clean_unicode(prefix)
        self.passthru_prefixes += (prefix,)

    def remove(self, method_or_response=None, url=None):
        """
        Removes a response previously added using ``add()``, identified
        either by a response object inheriting ``BaseResponse`` or
        ``method`` and ``url``. Removes all matching responses.

        >>> response.add(responses.GET, 'http://example.org')
        >>> response.remove(responses.GET, 'http://example.org')
        """
        if isinstance(method_or_response, BaseResponse):
            response = method_or_response
        else:
            response = BaseResponse(method=method_or_response, url=url)

        while response in self._matches:
            self._matches.remove(response)

    def replace(self, method_or_response=None, url=None, body="", *args, **kwargs):
        """
        Replaces a response previously added using ``add()``. The signature
        is identical to ``add()``. The response is identified using ``method``
        and ``url``, and the first matching response is replaced.

        >>> responses.add(responses.GET, 'http://example.org', json={'data': 1})
        >>> responses.replace(responses.GET, 'http://example.org', json={'data': 2})
        """
        if isinstance(method_or_response, BaseResponse):
            url = method_or_response.url
            response = method_or_response
        else:
            response = Response(method=method_or_response, url=url, body=body, **kwargs)

        try:
            index = self._matches.index(response)
        except ValueError:
            raise ValueError("Response is not registered for URL %s" % url)
        self._matches[index] = response

    def upsert(self, method_or_response=None, url=None, body="", *args, **kwargs):
        """
        Replaces a response previously added using ``add()``, or adds the response
        if no response exists.  Responses are matched using ``method``and ``url``.
        The first matching response is replaced.

        >>> responses.add(responses.GET, 'http://example.org', json={'data': 1})
        >>> responses.upsert(responses.GET, 'http://example.org', json={'data': 2})
        """
        try:
            self.replace(method_or_response, url, body, *args, **kwargs)
        except ValueError:
            self.add(method_or_response, url, body, *args, **kwargs)

    def add_callback(
        self,
        method,
        url,
        callback,
        match_querystring=False,
        content_type="text/plain",
        match=(),
    ):
        # ensure the url has a default path set if the url is a string
        # url = _ensure_url_default_path(url, match_querystring)

        self._matches.append(
            CallbackResponse(
                url=url,
                method=method,
                callback=callback,
                content_type=content_type,
                match_querystring=match_querystring,
                match=match,
            )
        )

    def registered(self):
        return self._matches

    @property
    def calls(self):
        return self._calls

    def __enter__(self):
        self.start()
        return self

    def __exit__(self, type, value, traceback):
        success = type is None
        self.stop(allow_assert=success)
        self.reset()
        return success

    def activate(self, func):
        return get_wrapped(func, self)

    def _find_match(self, request):
        """
        Iterates through all available matches and validates if any of them matches the request

        :param request: (PreparedRequest), request object
        :return:
            (Response) found match. If multiple found, then remove & return the first match.
            (list) list with reasons why other matches don't match
        """
        found = None
        found_match = None
        match_failed_reasons = []
        for i, match in enumerate(self._matches):
            match_result, reason = match.matches(request)
            if match_result:
                if found is None:
                    found = i
                    found_match = match
                else:
                    # Multiple matches found.  Remove & return the first match.
                    return self._matches.pop(found), match_failed_reasons
            else:
                match_failed_reasons.append(reason)
        return found_match, match_failed_reasons

    def _parse_request_params(self, url):
        params = {}
        for key, val in groupby(parse_qsl(urlparse(url).query), lambda kv: kv[0]):
            values = list(map(lambda x: x[1], val))
            if len(values) == 1:
                values = values[0]
            params[key] = values
        return params

    def _on_request(self, adapter, request, **kwargs):
        # add attributes params and req_kwargs to 'request' object for further match comparison
        # original request object does not have these attributes
        request.params = self._parse_request_params(request.path_url)
        request.req_kwargs = kwargs

        match, match_failed_reasons = self._find_match(request)
        resp_callback = self.response_callback

        if match is None:
            if any(
                [
                    p.match(request.url)
                    if isinstance(p, Pattern)
                    else request.url.startswith(p)
                    for p in self.passthru_prefixes
                ]
            ):
                logger.info("request.allowed-passthru", extra={"url": request.url})
                return _real_send(adapter, request, **kwargs)

            error_msg = (
                "Connection refused by Responses - the call doesn't "
                "match any registered mock.\n\n"
                "Request: \n"
                "- %s %s\n\n"
                "Available matches:\n" % (request.method, request.url)
            )
            for i, m in enumerate(self._matches):
                error_msg += "- {} {} {}\n".format(
                    m.method, m.url, match_failed_reasons[i]
                )

            response = ConnectionError(error_msg)
            response.request = request

            self._calls.add(request, response)
            response = resp_callback(response) if resp_callback else response
            raise response

        if match.passthrough:
            logger.info("request.passthrough-response", extra={"url": request.url})
            response = _real_send(adapter, request, **kwargs)
        else:
            try:
                response = adapter.build_response(request, match.get_response(request))
            except BaseException as response:
                match.call_count += 1
                self._calls.add(request, response)
                response = resp_callback(response) if resp_callback else response
                raise

        stream = kwargs.get("stream")
        if not stream:
            response.content  # NOQA required to ensure that response body is read.
            response.close()

        response = resp_callback(response) if resp_callback else response
        match.call_count += 1
        self._calls.add(request, response)
        return response

    def start(self):
        def unbound_on_send(adapter, request, *a, **kwargs):
            return self._on_request(adapter, request, *a, **kwargs)

        self._patcher = std_mock.patch(target=self.target, new=unbound_on_send)
        self._patcher.start()

    def stop(self, allow_assert=True):
        self._patcher.stop()
        if not self.assert_all_requests_are_fired:
            return

        if not allow_assert:
            return

        not_called = [m for m in self._matches if m.call_count == 0]
        if not_called:
            raise AssertionError(
                "Not all requests have been executed {0!r}".format(
                    [(match.method, match.url) for match in not_called]
                )
            )

    def assert_call_count(self, url, count):
        call_count = len(
            [
                1
                for call in self.calls
                if call.request.url == _ensure_url_default_path(url)
            ]
        )
        if call_count == count:
            return True
        else:
            raise AssertionError(
                "Expected URL '{0}' to be called {1} times. Called {2} times.".format(
                    url, count, call_count
                )
            )


# expose default mock namespace
mock = _default_mock = RequestsMock(assert_all_requests_are_fired=False)
__all__ = [
    "CallbackResponse",
    "Response",
    "RequestsMock",
    # Exposed by the RequestsMock class:
    "activate",
    "add",
    "add_callback",
    "add_passthru",
    "assert_all_requests_are_fired",
    "assert_call_count",
    "calls",
    "DELETE",
    "GET",
    "HEAD",
    "OPTIONS",
    "passthru_prefixes",
    "PATCH",
    "POST",
    "PUT",
    "registered",
    "remove",
    "replace",
    "reset",
    "response_callback",
    "start",
    "stop",
    "target",
    "upsert",
]

activate = _default_mock.activate
add = _default_mock.add
add_callback = _default_mock.add_callback
add_passthru = _default_mock.add_passthru
assert_all_requests_are_fired = _default_mock.assert_all_requests_are_fired
assert_call_count = _default_mock.assert_call_count
calls = _default_mock.calls
DELETE = _default_mock.DELETE
GET = _default_mock.GET
HEAD = _default_mock.HEAD
OPTIONS = _default_mock.OPTIONS
passthru_prefixes = _default_mock.passthru_prefixes
PATCH = _default_mock.PATCH
POST = _default_mock.POST
PUT = _default_mock.PUT
registered = _default_mock.registered
remove = _default_mock.remove
replace = _default_mock.replace
reset = _default_mock.reset
response_callback = _default_mock.response_callback
start = _default_mock.start
stop = _default_mock.stop
target = _default_mock.target
upsert = _default_mock.upsert<|MERGE_RESOLUTION|>--- conflicted
+++ resolved
@@ -257,11 +257,7 @@
 
     stream = False
 
-<<<<<<< HEAD
-    def __init__(self, method, url, match_querystring=None, match=[]):
-=======
-    def __init__(self, method, url, match_querystring=_unspecified, match=()):
->>>>>>> 28432250
+    def __init__(self, method, url, match_querystring=None, match=()):
         self.method = method
         # ensure the url has a default path set if the url is a string
         self.url = _ensure_url_default_path(url)
