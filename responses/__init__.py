import inspect
import json as json_module
import logging
from collections import namedtuple
from collections.abc import Sequence
from collections.abc import Sized
from functools import wraps
from http import client
from itertools import groupby
from re import Pattern
from threading import Lock as _ThreadingLock
from typing import TYPE_CHECKING
from typing import Any
from typing import Callable
from typing import Dict
from typing import Iterator
from typing import Optional
from typing import Union
from warnings import warn

from requests.adapters import HTTPAdapter
from requests.exceptions import ConnectionError

from responses.matchers import json_params_matcher as _json_params_matcher
from responses.matchers import query_string_matcher as _query_string_matcher
from responses.matchers import urlencoded_params_matcher as _urlencoded_params_matcher
from responses.registries import FirstMatchRegistry

try:
    from requests.packages.urllib3.response import HTTPResponse
except ImportError:  # pragma: no cover
    from urllib3.response import HTTPResponse  # pragma: no cover
try:
    from requests.packages.urllib3.connection import HTTPHeaderDict
except ImportError:  # pragma: no cover
    from urllib3.response import HTTPHeaderDict  # pragma: no cover
try:
    from requests.packages.urllib3.util.url import parse_url
except ImportError:  # pragma: no cover
    from urllib3.util.url import parse_url  # pragma: no cover

from io import BufferedReader
from io import BytesIO
from unittest import mock as std_mock
from urllib.parse import parse_qsl
from urllib.parse import quote
from urllib.parse import urlsplit
from urllib.parse import urlunparse
from urllib.parse import urlunsplit

if TYPE_CHECKING:  # pragma: no cover
    # import only for linter run
    from requests import PreparedRequest

# Block of type annotations
_Body = Union[str, BaseException, "Response", BufferedReader, bytes]

Call = namedtuple("Call", ["request", "response"])
_real_send = HTTPAdapter.send
_UNSET = object()

logger = logging.getLogger("responses")


class FalseBool:
    """Class to mock up built-in False boolean.

    Used for backwards compatibility, see
    https://github.com/getsentry/responses/issues/464
    """

    def __bool__(self) -> bool:
        return False

    __nonzero__ = __bool__


def urlencoded_params_matcher(params: Optional[Dict[str, str]]) -> Callable[..., Any]:
    warn(
        "Function is deprecated. Use 'from responses.matchers import urlencoded_params_matcher'",
        DeprecationWarning,
    )
    return _urlencoded_params_matcher(params)


def json_params_matcher(params: Optional[Dict[str, Any]]) -> Callable[..., Any]:
    warn(
        "Function is deprecated. Use 'from responses.matchers import json_params_matcher'",
        DeprecationWarning,
    )
    return _json_params_matcher(params)


def _has_unicode(s: str) -> bool:
    return any(ord(char) > 128 for char in s)


def _clean_unicode(url: str) -> str:
    """Clean up URLs, which use punycode to handle unicode chars.

    Applies percent encoding to URL path and query if required.

    Parameters
    ----------
    url : str
        URL that should be cleaned from unicode

    Returns
    -------
    str
        Cleaned URL

    """
    urllist = list(urlsplit(url))
    netloc = urllist[1]
    if _has_unicode(netloc):
        domains = netloc.split(".")
        for i, d in enumerate(domains):
            if _has_unicode(d):
                d = "xn--" + d.encode("punycode").decode("ascii")
                domains[i] = d
        urllist[1] = ".".join(domains)
        url = urlunsplit(urllist)

    # Clean up path/query/params, which use url-encoding to handle unicode chars
    chars = list(url)
    for i, x in enumerate(chars):
        if ord(x) > 128:
            chars[i] = quote(x)

    return "".join(chars)


<<<<<<< HEAD
def get_wrapped(func, responses, *, registry=None, assert_all_requests_are_fired=None):
=======
def get_wrapped(
    func: Callable[..., Any], responses: "RequestsMock", registry: Optional[Any] = None
) -> Callable[..., Any]:
>>>>>>> bf307372
    """Wrap provided function inside ``responses`` context manager.

    Provides a synchronous or asynchronous wrapper for the function.


    Parameters
    ----------
    func : Callable
        Function to wrap.
    responses : RequestsMock
        Mock object that is used as context manager.
    registry : FirstMatchRegistry, optional
        Custom registry that should be applied. See ``responses.registries``
    assert_all_requests_are_fired : bool
        Raise an error if not all registered responses were executed.

    Returns
    -------
    Callable
        Wrapped function

    """
    if registry is not None:
        responses._set_registry(registry)

    assert_mock = std_mock.patch.object(
        target=responses,
        attribute="assert_all_requests_are_fired",
        new=assert_all_requests_are_fired,
    )

    if inspect.iscoroutinefunction(func):
        # set asynchronous wrapper if requestor function is asynchronous
        @wraps(func)
        async def wrapper(*args, **kwargs):

            with assert_mock, responses:
                return await func(*args, **kwargs)

    else:

        @wraps(func)
        def wrapper(*args, **kwargs):

            with assert_mock, responses:
                # set 'assert_all_requests_are_fired' temporarily for a single run.
                # Mock automatically unsets to avoid leakage to another decorated
                # function since we still apply the value on 'responses.mock' object
                return func(*args, **kwargs)

    return wrapper


class CallList(Sequence, Sized):
    def __init__(self) -> None:
        self._calls = []

    def __iter__(self) -> Iterator[Call]:
        return iter(self._calls)

    def __len__(self) -> int:
        return len(self._calls)

    def __getitem__(self, idx: int) -> Call:
        return self._calls[idx]

    def add(self, request: "PreparedRequest", response: _Body) -> None:
        self._calls.append(Call(request, response))

    def reset(self) -> None:
        self._calls = []


def _ensure_url_default_path(
    url: "Union[Pattern[str], str]",
) -> "Union[Pattern[str], str]":
    """Add empty URL path '/' if doesn't exist.

    Examples
    --------
    >>> _ensure_url_default_path("http://example.com")
    "http://example.com/"

    Parameters
    ----------
    url : str or re.Pattern
        URL to validate.

    Returns
    -------
    url : str or re.Pattern
        Modified URL if str or unchanged re.Pattern

    """
    if isinstance(url, str):
        url_parts = list(urlsplit(url))
        if url_parts[2] == "":
            url_parts[2] = "/"
            url = urlunsplit(url_parts)
    return url


def _get_url_and_path(url: str) -> str:
    """Construct URL only containing scheme, netloc and path by truncating other parts.

    This method complies with RFC 3986.

    Examples
    --------
    >>> _get_url_and_path("http://example.com/path;segment?ab=xy&zed=qwe#test=1&foo=bar")
    "http://example.com/path;segment"


    Parameters
    ----------
    url : str
        URL to parse.

    Returns
    -------
    url : str
        URL with scheme, netloc and path

    """
    url_parsed = urlsplit(url)
    url_and_path = urlunparse(
        [url_parsed.scheme, url_parsed.netloc, url_parsed.path, None, None, None]
    )
    return parse_url(url_and_path).url


def _handle_body(
    body: Optional[Union[bytes, BufferedReader, str]]
) -> Union[BufferedReader, BytesIO]:
    """Generates `Response` body.

    Parameters
    ----------
    body : str or bytes or BufferedReader
        Input data to generate `Response` body.

    Returns
    -------
    body : BufferedReader or BytesIO
        `Response` body

    """
    if isinstance(body, str):
        body = body.encode("utf-8")
    if isinstance(body, BufferedReader):
        return body

    data = BytesIO(body)

    def is_closed():
        """
        Real Response uses HTTPResponse as body object.
        Thus, when method is_closed is called first to check if there is any more
        content to consume and the file-like object is still opened

        This method ensures stability to work for both:
        https://github.com/getsentry/responses/issues/438
        https://github.com/getsentry/responses/issues/394

        where file should be intentionally be left opened to continue consumption
        """
        if not data.closed and data.read(1):
            # if there is more bytes to read then keep open, but return pointer
            data.seek(-1, 1)
            return False
        else:
            if not data.closed:
                # close but return False to mock like is still opened
                data.close()
                return False

            # only if file really closed (by us) return True
            return True

    data.isclosed = is_closed
    return data


class BaseResponse(object):
    passthrough = False
    content_type = None
    headers = None
    stream = False

    def __init__(self, method, url, match_querystring=None, match=()):
        self.method = method
        # ensure the url has a default path set if the url is a string
        self.url = _ensure_url_default_path(url)

        if self._should_match_querystring(match_querystring):
            match = tuple(match) + (_query_string_matcher(urlsplit(self.url).query),)

        self.match = match
        self.call_count = 0

    def __eq__(self, other):
        if not isinstance(other, BaseResponse):
            return False

        if self.method != other.method:
            return False

        # Can't simply do an equality check on the objects directly here since __eq__ isn't
        # implemented for regex. It might seem to work as regex is using a cache to return
        # the same regex instances, but it doesn't in all cases.
        self_url = self.url.pattern if isinstance(self.url, Pattern) else self.url
        other_url = other.url.pattern if isinstance(other.url, Pattern) else other.url

        return self_url == other_url

    def __ne__(self, other):
        return not self.__eq__(other)

    def _should_match_querystring(self, match_querystring_argument):
        if isinstance(self.url, Pattern):
            # the old default from <= 0.9.0
            return False

        if match_querystring_argument is not None:
            if not isinstance(match_querystring_argument, FalseBool):
                warn(
                    (
                        "Argument 'match_querystring' is deprecated. "
                        "Use 'responses.matchers.query_param_matcher' or "
                        "'responses.matchers.query_string_matcher'"
                    ),
                    DeprecationWarning,
                )
            return match_querystring_argument

        return bool(urlsplit(self.url).query)

    def _url_matches(self, url, other):
        if isinstance(url, str):
            if _has_unicode(url):
                url = _clean_unicode(url)

            return _get_url_and_path(url) == _get_url_and_path(other)

        elif isinstance(url, Pattern) and url.match(other):
            return True

        else:
            return False

    @staticmethod
    def _req_attr_matches(match, request):
        for matcher in match:
            valid, reason = matcher(request)
            if not valid:
                return False, reason

        return True, ""

    def get_headers(self):
        headers = HTTPHeaderDict()  # Duplicate headers are legal
        if self.content_type is not None:
            headers["Content-Type"] = self.content_type
        if self.headers:
            headers.extend(self.headers)
        return headers

    def get_response(self, request):
        raise NotImplementedError

    def matches(self, request):
        if request.method != self.method:
            return False, "Method does not match"

        if not self._url_matches(self.url, request.url):
            return False, "URL does not match"

        valid, reason = self._req_attr_matches(self.match, request)
        if not valid:
            return False, reason

        return True, ""


class Response(BaseResponse):
    def __init__(
        self,
        method,
        url,
        body="",
        json=None,
        status=200,
        headers=None,
        stream=None,
        content_type=_UNSET,
        auto_calculate_content_length=False,
        **kwargs,
    ):
        # if we were passed a `json` argument,
        # override the body and content_type
        if json is not None:
            assert not body
            body = json_module.dumps(json)
            if content_type is _UNSET:
                content_type = "application/json"

        if content_type is _UNSET:
            if isinstance(body, str) and _has_unicode(body):
                content_type = "text/plain; charset=utf-8"
            else:
                content_type = "text/plain"

        self.body = body
        self.status = status
        self.headers = headers

        if stream is not None:
            warn(
                "stream argument is deprecated. Use stream parameter in request directly",
                DeprecationWarning,
            )

        self.stream = stream
        self.content_type = content_type
        self.auto_calculate_content_length = auto_calculate_content_length
        super().__init__(method, url, **kwargs)

    def get_response(self, request):
        if self.body and isinstance(self.body, Exception):
            raise self.body

        headers = self.get_headers()
        status = self.status
        body = _handle_body(self.body)

        if (
            self.auto_calculate_content_length
            and isinstance(body, BytesIO)
            and "Content-Length" not in headers
        ):
            content_length = len(body.getvalue())
            headers["Content-Length"] = str(content_length)

        return HTTPResponse(
            status=status,
            reason=client.responses.get(status, None),
            body=body,
            headers=headers,
            original_response=OriginalResponseShim(headers),
            preload_content=False,
        )

    def __repr__(self):
        return (
            "<Response(url='{url}' status={status} "
            "content_type='{content_type}' headers='{headers}')>".format(
                url=self.url,
                status=self.status,
                content_type=self.content_type,
                headers=json_module.dumps(self.headers),
            )
        )


class CallbackResponse(BaseResponse):
    def __init__(
        self, method, url, callback, stream=None, content_type="text/plain", **kwargs
    ):
        self.callback = callback

        if stream is not None:
            warn(
                "stream argument is deprecated. Use stream parameter in request directly",
                DeprecationWarning,
            )
        self.stream = stream
        self.content_type = content_type
        super().__init__(method, url, **kwargs)

    def get_response(self, request):
        headers = self.get_headers()

        result = self.callback(request)
        if isinstance(result, Exception):
            raise result

        status, r_headers, body = result
        if isinstance(body, Exception):
            raise body

        # If the callback set a content-type remove the one
        # set in add_callback() so that we don't have multiple
        # content type values.
        has_content_type = False
        if isinstance(r_headers, dict) and "Content-Type" in r_headers:
            has_content_type = True
        elif isinstance(r_headers, list):
            has_content_type = any(
                [h for h in r_headers if h and h[0].lower() == "content-type"]
            )
        if has_content_type:
            headers.pop("Content-Type", None)

        body = _handle_body(body)
        headers.extend(r_headers)

        return HTTPResponse(
            status=status,
            reason=client.responses.get(status, None),
            body=body,
            headers=headers,
            original_response=OriginalResponseShim(headers),
            preload_content=False,
        )


class PassthroughResponse(BaseResponse):
    passthrough = True


class OriginalResponseShim(object):
    """
    Shim for compatibility with older versions of urllib3

    requests cookie handling depends on responses having a property chain of
    `response._original_response.msg` which contains the response headers [1]

    Using HTTPResponse() for this purpose causes compatibility errors with
    urllib3<1.23.0. To avoid adding more dependencies we can use this shim.

    [1]: https://github.com/psf/requests/blob/75bdc998e2d/requests/cookies.py#L125
    """

    def __init__(self, headers):
        self.msg = headers

    def isclosed(self):
        return True

    def close(self):
        return


class RequestsMock(object):
    DELETE = "DELETE"
    GET = "GET"
    HEAD = "HEAD"
    OPTIONS = "OPTIONS"
    PATCH = "PATCH"
    POST = "POST"
    PUT = "PUT"
    response_callback = None

    def __init__(
        self,
        assert_all_requests_are_fired=True,
        response_callback=None,
        passthru_prefixes=(),
        target="requests.adapters.HTTPAdapter.send",
        registry=FirstMatchRegistry,
    ):
        self._calls = CallList()
        self.reset()
        self._registry = registry()  # call only after reset
        self.assert_all_requests_are_fired = assert_all_requests_are_fired
        self.response_callback = response_callback
        self.passthru_prefixes = tuple(passthru_prefixes)
        self.target = target
        self._patcher = None
        self._thread_lock = _ThreadingLock()

    def get_registry(self):
        return self._registry

    def _set_registry(self, new_registry):
        if self.registered():
            err_msg = (
                "Cannot replace Registry, current registry has responses.\n"
                "Run 'responses.registry.reset()' first"
            )
            raise AttributeError(err_msg)

        self._registry = new_registry()

    def reset(self):
        self._registry = FirstMatchRegistry()
        self._calls.reset()
        self.passthru_prefixes = ()

    def add(
        self,
        method=None,  # method or ``Response``
        url=None,
        body="",
        adding_headers=None,
        *args,
        **kwargs,
    ):
        """
        >>> import responses

        A basic request:
        >>> responses.add(responses.GET, 'http://example.com')

        You can also directly pass an object which implements the
        ``BaseResponse`` interface:

        >>> responses.add(Response(...))

        A JSON payload:

        >>> responses.add(
        >>>     method='GET',
        >>>     url='http://example.com',
        >>>     json={'foo': 'bar'},
        >>> )

        Custom headers:

        >>> responses.add(
        >>>     method='GET',
        >>>     url='http://example.com',
        >>>     headers={'X-Header': 'foo'},
        >>> )

        """
        if isinstance(method, BaseResponse):
            return self._registry.add(method)

        if adding_headers is not None:
            kwargs.setdefault("headers", adding_headers)
        if "content_type" in kwargs and "headers" in kwargs:
            header_keys = [header.lower() for header in kwargs["headers"]]
            if "content-type" in header_keys:
                raise RuntimeError(
                    "You cannot define both `content_type` and `headers[Content-Type]`."
                    " Using the `content_type` kwarg is recommended."
                )

        response = Response(method=method, url=url, body=body, **kwargs)
        return self._registry.add(response)

    def delete(self, *args, **kwargs):
        return self.add(DELETE, *args, **kwargs)

    def get(self, *args, **kwargs):
        return self.add(GET, *args, **kwargs)

    def head(self, *args, **kwargs):
        return self.add(HEAD, *args, **kwargs)

    def options(self, *args, **kwargs):
        return self.add(OPTIONS, *args, **kwargs)

    def patch(self, *args, **kwargs):
        return self.add(PATCH, *args, **kwargs)

    def post(self, *args, **kwargs):
        return self.add(POST, *args, **kwargs)

    def put(self, *args, **kwargs):
        return self.add(PUT, *args, **kwargs)

    def add_passthru(self, prefix):
        """
        Register a URL prefix or regex to passthru any non-matching mock requests to.

        For example, to allow any request to 'https://example.com', but require
        mocks for the remainder, you would add the prefix as so:

        >>> import responses
        >>> responses.add_passthru('https://example.com')

        Regex can be used like:

        >>> import re
        >>> responses.add_passthru(re.compile('https://example.com/\\w+'))
        """
        if not isinstance(prefix, Pattern) and _has_unicode(prefix):
            prefix = _clean_unicode(prefix)
        self.passthru_prefixes += (prefix,)

    def remove(self, method_or_response=None, url=None):
        """
        Removes a response previously added using ``add()``, identified
        either by a response object inheriting ``BaseResponse`` or
        ``method`` and ``url``. Removes all matching responses.

        >>> import responses
        >>> responses.add(responses.GET, 'http://example.org')
        >>> responses.remove(responses.GET, 'http://example.org')
        """
        if isinstance(method_or_response, BaseResponse):
            response = method_or_response
        else:
            response = BaseResponse(method=method_or_response, url=url)

        return self._registry.remove(response)

    def replace(self, method_or_response=None, url=None, body="", *args, **kwargs):
        """
        Replaces a response previously added using ``add()``. The signature
        is identical to ``add()``. The response is identified using ``method``
        and ``url``, and the first matching response is replaced.

        >>> import responses
        >>> responses.add(responses.GET, 'http://example.org', json={'data': 1})
        >>> responses.replace(responses.GET, 'http://example.org', json={'data': 2})
        """
        if isinstance(method_or_response, BaseResponse):
            response = method_or_response
        else:
            response = Response(method=method_or_response, url=url, body=body, **kwargs)

        return self._registry.replace(response)

    def upsert(self, method_or_response=None, url=None, body="", *args, **kwargs):
        """
        Replaces a response previously added using ``add()``, or adds the response
        if no response exists.  Responses are matched using ``method``and ``url``.
        The first matching response is replaced.

        >>> import responses
        >>> responses.add(responses.GET, 'http://example.org', json={'data': 1})
        >>> responses.upsert(responses.GET, 'http://example.org', json={'data': 2})
        """
        try:
            return self.replace(method_or_response, url, body, *args, **kwargs)
        except ValueError:
            return self.add(method_or_response, url, body, *args, **kwargs)

    def add_callback(
        self,
        method,
        url,
        callback,
        match_querystring=FalseBool(),
        content_type="text/plain",
        match=(),
    ):

        self._registry.add(
            CallbackResponse(
                url=url,
                method=method,
                callback=callback,
                content_type=content_type,
                match_querystring=match_querystring,
                match=match,
            )
        )

    def registered(self):
        return self._registry.registered

    @property
    def calls(self):
        return self._calls

    def __enter__(self):
        self.start()
        return self

    def __exit__(self, type, value, traceback):
        success = type is None
        self.stop(allow_assert=success)
        self.reset()
        return success

    def activate(
        self, func=None, *, registry=None, assert_all_requests_are_fired=False
    ):
        if func is not None:
            return get_wrapped(func, self)

        def deco_activate(function):
            return get_wrapped(
                function,
                self,
                registry=registry,
                assert_all_requests_are_fired=assert_all_requests_are_fired,
            )

        return deco_activate

    def _find_match(self, request):
        """
        Iterates through all available matches and validates if any of them matches the request

        :param request: (PreparedRequest), request object
        :return:
            (Response) found match. If multiple found, then remove & return the first match.
            (list) list with reasons why other matches don't match
        """
        with self._thread_lock:
            return self._registry.find(request)

    def _parse_request_params(self, url):
        params = {}
        for key, val in groupby(parse_qsl(urlsplit(url).query), lambda kv: kv[0]):
            values = list(map(lambda x: x[1], val))
            if len(values) == 1:
                values = values[0]
            params[key] = values
        return params

    def _on_request(self, adapter, request, **kwargs):
        # add attributes params and req_kwargs to 'request' object for further match comparison
        # original request object does not have these attributes
        request.params = self._parse_request_params(request.path_url)
        request.req_kwargs = kwargs

        match, match_failed_reasons = self._find_match(request)
        resp_callback = self.response_callback

        if match is None:
            if any(
                [
                    p.match(request.url)
                    if isinstance(p, Pattern)
                    else request.url.startswith(p)
                    for p in self.passthru_prefixes
                ]
            ):
                logger.info("request.allowed-passthru", extra={"url": request.url})
                return _real_send(adapter, request, **kwargs)

            error_msg = (
                "Connection refused by Responses - the call doesn't "
                "match any registered mock.\n\n"
                "Request: \n"
                f"- {request.method} {request.url}\n\n"
                "Available matches:\n"
            )
            for i, m in enumerate(self.registered()):
                error_msg += "- {} {} {}\n".format(
                    m.method, m.url, match_failed_reasons[i]
                )

            if self.passthru_prefixes:
                error_msg += "Passthru prefixes:\n"
                for p in self.passthru_prefixes:
                    error_msg += "- {}\n".format(p)

            response = ConnectionError(error_msg)
            response.request = request

            self._calls.add(request, response)
            raise response

        if match.passthrough:
            logger.info("request.passthrough-response", extra={"url": request.url})
            response = _real_send(adapter, request, **kwargs)
        else:
            try:
                response = adapter.build_response(request, match.get_response(request))
            except BaseException as response:
                match.call_count += 1
                self._calls.add(request, response)
                raise

        response = resp_callback(response) if resp_callback else response
        match.call_count += 1
        self._calls.add(request, response)
        return response

    def start(self):
        if self._patcher:
            # we must not override value of the _patcher if already applied
            # this prevents issues when one decorated function is called from
            # another decorated function
            return

        def unbound_on_send(adapter, request, *a, **kwargs):
            return self._on_request(adapter, request, *a, **kwargs)

        self._patcher = std_mock.patch(target=self.target, new=unbound_on_send)
        self._patcher.start()

    def stop(self, allow_assert=True):
        if self._patcher:
            # prevent stopping unstarted patchers
            self._patcher.stop()

            # once patcher is stopped, clean it. This is required to create a new
            # fresh patcher on self.start()
            self._patcher = None

        if not self.assert_all_requests_are_fired:
            return

        if not allow_assert:
            return

        not_called = [m for m in self.registered() if m.call_count == 0]
        if not_called:
            raise AssertionError(
                "Not all requests have been executed {0!r}".format(
                    [(match.method, match.url) for match in not_called]
                )
            )

    def assert_call_count(self, url, count):
        call_count = len(
            [
                1
                for call in self.calls
                if call.request.url == _ensure_url_default_path(url)
            ]
        )
        if call_count == count:
            return True
        else:
            raise AssertionError(
                f"Expected URL '{url}' to be called {count} times. Called {call_count} times."
            )


# expose default mock namespace
mock = _default_mock = RequestsMock(assert_all_requests_are_fired=False)
__all__ = [
    "CallbackResponse",
    "Response",
    "RequestsMock",
    # Exposed by the RequestsMock class:
    "activate",
    "add",
    "add_callback",
    "add_passthru",
    "_deprecated_assert_all_requests_are_fired",
    "assert_call_count",
    "calls",
    "delete",
    "DELETE",
    "get",
    "GET",
    "head",
    "HEAD",
    "options",
    "OPTIONS",
    "_deprecated_passthru_prefixes",
    "patch",
    "PATCH",
    "post",
    "POST",
    "put",
    "PUT",
    "registered",
    "remove",
    "replace",
    "reset",
    "response_callback",
    "start",
    "stop",
    "_deprecated_target",
    "upsert",
]

# expose only methods and/or read-only methods
activate = _default_mock.activate
add = _default_mock.add
add_callback = _default_mock.add_callback
add_passthru = _default_mock.add_passthru
_deprecated_assert_all_requests_are_fired = _default_mock.assert_all_requests_are_fired
assert_call_count = _default_mock.assert_call_count
calls = _default_mock.calls
delete = _default_mock.delete
DELETE = _default_mock.DELETE
get = _default_mock.get
GET = _default_mock.GET
head = _default_mock.head
HEAD = _default_mock.HEAD
options = _default_mock.options
OPTIONS = _default_mock.OPTIONS
_deprecated_passthru_prefixes = _default_mock.passthru_prefixes
patch = _default_mock.patch
PATCH = _default_mock.PATCH
post = _default_mock.post
POST = _default_mock.POST
put = _default_mock.put
PUT = _default_mock.PUT
registered = _default_mock.registered
remove = _default_mock.remove
replace = _default_mock.replace
reset = _default_mock.reset
response_callback = _default_mock.response_callback
start = _default_mock.start
stop = _default_mock.stop
_deprecated_target = _default_mock.target
upsert = _default_mock.upsert


deprecated_names = ["assert_all_requests_are_fired", "passthru_prefixes", "target"]


def __getattr__(name):
    if name in deprecated_names:
        warn(
            f"{name} is deprecated. Please use 'responses.mock.{name}",
            DeprecationWarning,
        )
        return globals()[f"_deprecated_{name}"]
    raise AttributeError(f"module {__name__} has no attribute {name}")<|MERGE_RESOLUTION|>--- conflicted
+++ resolved
@@ -131,13 +131,13 @@
     return "".join(chars)
 
 
-<<<<<<< HEAD
-def get_wrapped(func, responses, *, registry=None, assert_all_requests_are_fired=None):
-=======
 def get_wrapped(
-    func: Callable[..., Any], responses: "RequestsMock", registry: Optional[Any] = None
+    func: Callable[..., Any],
+    responses: "RequestsMock",
+    *,
+    registry: Optional[Any] = None,
+    assert_all_requests_are_fired: Optional[bool] = None,
 ) -> Callable[..., Any]:
->>>>>>> bf307372
     """Wrap provided function inside ``responses`` context manager.
 
     Provides a synchronous or asynchronous wrapper for the function.
