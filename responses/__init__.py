import inspect
import json as json_module
import logging
from collections import namedtuple
from collections.abc import Sequence
from collections.abc import Sized
from functools import wraps
from http import client
from itertools import groupby
from re import Pattern
<<<<<<< HEAD
from typing import TYPE_CHECKING
from typing import Any
from typing import Callable
from typing import Dict
from typing import Iterator
from typing import Optional
from typing import Union
=======
from threading import Lock as _ThreadingLock
>>>>>>> 7baea4ff
from warnings import warn

from requests.adapters import HTTPAdapter
from requests.exceptions import ConnectionError

from responses.matchers import json_params_matcher as _json_params_matcher
from responses.matchers import query_string_matcher as _query_string_matcher
from responses.matchers import urlencoded_params_matcher as _urlencoded_params_matcher
from responses.registries import FirstMatchRegistry

try:
    from requests.packages.urllib3.response import HTTPResponse
except ImportError:  # pragma: no cover
    from urllib3.response import HTTPResponse  # pragma: no cover
try:
    from requests.packages.urllib3.connection import HTTPHeaderDict
except ImportError:  # pragma: no cover
    from urllib3.response import HTTPHeaderDict  # pragma: no cover
try:
    from requests.packages.urllib3.util.url import parse_url
except ImportError:  # pragma: no cover
    from urllib3.util.url import parse_url  # pragma: no cover

from io import BufferedReader
from io import BytesIO
from unittest import mock as std_mock
from urllib.parse import parse_qsl
from urllib.parse import quote
from urllib.parse import urlsplit
from urllib.parse import urlunparse
from urllib.parse import urlunsplit

if TYPE_CHECKING:  # pragma: no cover
    # import only for linter run
    from requests import PreparedRequest

# Block of type annotations
_Body = Union[str, BaseException, "Response", BufferedReader, bytes]

Call = namedtuple("Call", ["request", "response"])
_real_send = HTTPAdapter.send
_UNSET = object()

logger = logging.getLogger("responses")


class FalseBool:
    """Class to mock up built-in False boolean.

    Used for backwards compatibility, see
    https://github.com/getsentry/responses/issues/464
    """

    def __bool__(self) -> bool:
        return False

    __nonzero__ = __bool__


def urlencoded_params_matcher(params: Optional[Dict[str, str]]) -> Callable[..., Any]:
    warn(
        "Function is deprecated. Use 'from responses.matchers import urlencoded_params_matcher'",
        DeprecationWarning,
    )
    return _urlencoded_params_matcher(params)


def json_params_matcher(params: Optional[Dict[str, Any]]) -> Callable[..., Any]:
    warn(
        "Function is deprecated. Use 'from responses.matchers import json_params_matcher'",
        DeprecationWarning,
    )
    return _json_params_matcher(params)


def _has_unicode(s: str) -> bool:
    return any(ord(char) > 128 for char in s)


def _clean_unicode(url: str) -> str:
    """Clean up URLs, which use punycode to handle unicode chars.

    Applies percent encoding to URL path and query if required.

    Parameters
    ----------
    url : str
        URL that should be cleaned from unicode

    Returns
    -------
    str
        Cleaned URL

    """
    urllist = list(urlsplit(url))
    netloc = urllist[1]
    if _has_unicode(netloc):
        domains = netloc.split(".")
        for i, d in enumerate(domains):
            if _has_unicode(d):
                d = "xn--" + d.encode("punycode").decode("ascii")
                domains[i] = d
        urllist[1] = ".".join(domains)
        url = urlunsplit(urllist)

    # Clean up path/query/params, which use url-encoding to handle unicode chars
    chars = list(url)
    for i, x in enumerate(chars):
        if ord(x) > 128:
            chars[i] = quote(x)

    return "".join(chars)


def get_wrapped(
    func: Callable[..., Any], responses: "RequestsMock", registry: Optional[Any] = None
) -> Callable[..., Any]:
    """Wrap provided function inside ``responses`` context manager.

    Provides a synchronous or asynchronous wrapper for the function.


    Parameters
    ----------
    func : Callable
        Function to wrap.
    responses : RequestsMock
        Mock object that is used as context manager.
    registry : FirstMatchRegistry, optional
        Custom registry that should be applied. See ``responses.registries``

    Returns
    -------
    Callable
        Wrapped function

    """
    if registry is not None:
        responses._set_registry(registry)

    if inspect.iscoroutinefunction(func):
        # set asynchronous wrapper if requestor function is asynchronous
        @wraps(func)
        async def wrapper(*args, **kwargs):
            with responses:
                return await func(*args, **kwargs)

    else:

        @wraps(func)
        def wrapper(*args, **kwargs):
            with responses:
                return func(*args, **kwargs)

    return wrapper


class CallList(Sequence, Sized):
    def __init__(self) -> None:
        self._calls = []

    def __iter__(self) -> Iterator[Call]:
        return iter(self._calls)

    def __len__(self) -> int:
        return len(self._calls)

    def __getitem__(self, idx: int) -> Call:
        return self._calls[idx]

    def add(self, request: "PreparedRequest", response: _Body) -> None:
        self._calls.append(Call(request, response))

    def reset(self) -> None:
        self._calls = []


def _ensure_url_default_path(
    url: "Union[Pattern[str], str]",
) -> "Union[Pattern[str], str]":
    """Add empty URL path '/' if doesn't exist.

    Examples
    --------
    >>> _ensure_url_default_path("http://example.com")
    "http://example.com/"

    Parameters
    ----------
    url : str or re.Pattern
        URL to validate.

    Returns
    -------
    url : str or re.Pattern
        Modified URL if str or unchanged re.Pattern

    """
    if isinstance(url, str):
        url_parts = list(urlsplit(url))
        if url_parts[2] == "":
            url_parts[2] = "/"
            url = urlunsplit(url_parts)
    return url


def _get_url_and_path(url: str) -> str:
    """Construct URL only containing scheme, netloc and path by truncating other parts.

    This method complies with RFC 3986.

    Examples
    --------
    >>> _get_url_and_path("http://example.com/path;segment?ab=xy&zed=qwe#test=1&foo=bar")
    "http://example.com/path;segment"


    Parameters
    ----------
    url : str
        URL to parse.

    Returns
    -------
    url : str
        URL with scheme, netloc and path

    """
    url_parsed = urlsplit(url)
    url_and_path = urlunparse(
        [url_parsed.scheme, url_parsed.netloc, url_parsed.path, None, None, None]
    )
    return parse_url(url_and_path).url


def _handle_body(
    body: Optional[Union[bytes, BufferedReader, str]]
) -> Union[BufferedReader, BytesIO]:
    """Generates `Response` body.

    Parameters
    ----------
    body : str or bytes or BufferedReader
        Input data to generate `Response` body.

    Returns
    -------
    body : BufferedReader or BytesIO
        `Response` body

    """
    if isinstance(body, str):
        body = body.encode("utf-8")
    if isinstance(body, BufferedReader):
        return body

    data = BytesIO(body)

    def is_closed():
        """
        Real Response uses HTTPResponse as body object.
        Thus, when method is_closed is called first to check if there is any more
        content to consume and the file-like object is still opened

        This method ensures stability to work for both:
        https://github.com/getsentry/responses/issues/438
        https://github.com/getsentry/responses/issues/394

        where file should be intentionally be left opened to continue consumption
        """
        if not data.closed and data.read(1):
            # if there is more bytes to read then keep open, but return pointer
            data.seek(-1, 1)
            return False
        else:
            if not data.closed:
                # close but return False to mock like is still opened
                data.close()
                return False

            # only if file really closed (by us) return True
            return True

    data.isclosed = is_closed
    return data


class BaseResponse(object):
    passthrough = False
    content_type = None
    headers = None
    stream = False

    def __init__(self, method, url, match_querystring=None, match=()):
        self.method = method
        # ensure the url has a default path set if the url is a string
        self.url = _ensure_url_default_path(url)

        if self._should_match_querystring(match_querystring):
            match = tuple(match) + (_query_string_matcher(urlsplit(self.url).query),)

        self.match = match
        self.call_count = 0

    def __eq__(self, other):
        if not isinstance(other, BaseResponse):
            return False

        if self.method != other.method:
            return False

        # Can't simply do an equality check on the objects directly here since __eq__ isn't
        # implemented for regex. It might seem to work as regex is using a cache to return
        # the same regex instances, but it doesn't in all cases.
        self_url = self.url.pattern if isinstance(self.url, Pattern) else self.url
        other_url = other.url.pattern if isinstance(other.url, Pattern) else other.url

        return self_url == other_url

    def __ne__(self, other):
        return not self.__eq__(other)

    def _should_match_querystring(self, match_querystring_argument):
        if isinstance(self.url, Pattern):
            # the old default from <= 0.9.0
            return False

        if match_querystring_argument is not None:
            if not isinstance(match_querystring_argument, FalseBool):
                warn(
                    (
                        "Argument 'match_querystring' is deprecated. "
                        "Use 'responses.matchers.query_param_matcher' or "
                        "'responses.matchers.query_string_matcher'"
                    ),
                    DeprecationWarning,
                )
            return match_querystring_argument

        return bool(urlsplit(self.url).query)

    def _url_matches(self, url, other):
        if isinstance(url, str):
            if _has_unicode(url):
                url = _clean_unicode(url)

            return _get_url_and_path(url) == _get_url_and_path(other)

        elif isinstance(url, Pattern) and url.match(other):
            return True

        else:
            return False

    @staticmethod
    def _req_attr_matches(match, request):
        for matcher in match:
            valid, reason = matcher(request)
            if not valid:
                return False, reason

        return True, ""

    def get_headers(self):
        headers = HTTPHeaderDict()  # Duplicate headers are legal
        if self.content_type is not None:
            headers["Content-Type"] = self.content_type
        if self.headers:
            headers.extend(self.headers)
        return headers

    def get_response(self, request):
        raise NotImplementedError

    def matches(self, request):
        if request.method != self.method:
            return False, "Method does not match"

        if not self._url_matches(self.url, request.url):
            return False, "URL does not match"

        valid, reason = self._req_attr_matches(self.match, request)
        if not valid:
            return False, reason

        return True, ""


class Response(BaseResponse):
    def __init__(
        self,
        method,
        url,
        body="",
        json=None,
        status=200,
        headers=None,
        stream=None,
        content_type=_UNSET,
        auto_calculate_content_length=False,
        **kwargs,
    ):
        # if we were passed a `json` argument,
        # override the body and content_type
        if json is not None:
            assert not body
            body = json_module.dumps(json)
            if content_type is _UNSET:
                content_type = "application/json"

        if content_type is _UNSET:
            if isinstance(body, str) and _has_unicode(body):
                content_type = "text/plain; charset=utf-8"
            else:
                content_type = "text/plain"

        self.body = body
        self.status = status
        self.headers = headers

        if stream is not None:
            warn(
                "stream argument is deprecated. Use stream parameter in request directly",
                DeprecationWarning,
            )

        self.stream = stream
        self.content_type = content_type
        self.auto_calculate_content_length = auto_calculate_content_length
        super().__init__(method, url, **kwargs)

    def get_response(self, request):
        if self.body and isinstance(self.body, Exception):
            raise self.body

        headers = self.get_headers()
        status = self.status
        body = _handle_body(self.body)

        if (
            self.auto_calculate_content_length
            and isinstance(body, BytesIO)
            and "Content-Length" not in headers
        ):
            content_length = len(body.getvalue())
            headers["Content-Length"] = str(content_length)

        return HTTPResponse(
            status=status,
            reason=client.responses.get(status, None),
            body=body,
            headers=headers,
            original_response=OriginalResponseShim(headers),
            preload_content=False,
        )

    def __repr__(self):
        return (
            "<Response(url='{url}' status={status} "
            "content_type='{content_type}' headers='{headers}')>".format(
                url=self.url,
                status=self.status,
                content_type=self.content_type,
                headers=json_module.dumps(self.headers),
            )
        )


class CallbackResponse(BaseResponse):
    def __init__(
        self, method, url, callback, stream=None, content_type="text/plain", **kwargs
    ):
        self.callback = callback

        if stream is not None:
            warn(
                "stream argument is deprecated. Use stream parameter in request directly",
                DeprecationWarning,
            )
        self.stream = stream
        self.content_type = content_type
        super().__init__(method, url, **kwargs)

    def get_response(self, request):
        headers = self.get_headers()

        result = self.callback(request)
        if isinstance(result, Exception):
            raise result

        status, r_headers, body = result
        if isinstance(body, Exception):
            raise body

        # If the callback set a content-type remove the one
        # set in add_callback() so that we don't have multiple
        # content type values.
        has_content_type = False
        if isinstance(r_headers, dict) and "Content-Type" in r_headers:
            has_content_type = True
        elif isinstance(r_headers, list):
            has_content_type = any(
                [h for h in r_headers if h and h[0].lower() == "content-type"]
            )
        if has_content_type:
            headers.pop("Content-Type", None)

        body = _handle_body(body)
        headers.extend(r_headers)

        return HTTPResponse(
            status=status,
            reason=client.responses.get(status, None),
            body=body,
            headers=headers,
            original_response=OriginalResponseShim(headers),
            preload_content=False,
        )


class PassthroughResponse(BaseResponse):
    passthrough = True


class OriginalResponseShim(object):
    """
    Shim for compatibility with older versions of urllib3

    requests cookie handling depends on responses having a property chain of
    `response._original_response.msg` which contains the response headers [1]

    Using HTTPResponse() for this purpose causes compatibility errors with
    urllib3<1.23.0. To avoid adding more dependencies we can use this shim.

    [1]: https://github.com/psf/requests/blob/75bdc998e2d/requests/cookies.py#L125
    """

    def __init__(self, headers):
        self.msg = headers

    def isclosed(self):
        return True

    def close(self):
        return


class RequestsMock(object):
    DELETE = "DELETE"
    GET = "GET"
    HEAD = "HEAD"
    OPTIONS = "OPTIONS"
    PATCH = "PATCH"
    POST = "POST"
    PUT = "PUT"
    response_callback = None

    def __init__(
        self,
        assert_all_requests_are_fired=True,
        response_callback=None,
        passthru_prefixes=(),
        target="requests.adapters.HTTPAdapter.send",
        registry=FirstMatchRegistry,
    ):
        self._calls = CallList()
        self.reset()
        self._registry = registry()  # call only after reset
        self.assert_all_requests_are_fired = assert_all_requests_are_fired
        self.response_callback = response_callback
        self.passthru_prefixes = tuple(passthru_prefixes)
        self.target = target
        self._patcher = None
        self._thread_lock = _ThreadingLock()

    def get_registry(self):
        return self._registry

    def _set_registry(self, new_registry):
        if self.registered():
            err_msg = (
                "Cannot replace Registry, current registry has responses.\n"
                "Run 'responses.registry.reset()' first"
            )
            raise AttributeError(err_msg)

        self._registry = new_registry()

    def reset(self):
        self._registry = FirstMatchRegistry()
        self._calls.reset()
        self.passthru_prefixes = ()

    def add(
        self,
        method=None,  # method or ``Response``
        url=None,
        body="",
        adding_headers=None,
        *args,
        **kwargs,
    ):
        """
        >>> import responses

        A basic request:
        >>> responses.add(responses.GET, 'http://example.com')

        You can also directly pass an object which implements the
        ``BaseResponse`` interface:

        >>> responses.add(Response(...))

        A JSON payload:

        >>> responses.add(
        >>>     method='GET',
        >>>     url='http://example.com',
        >>>     json={'foo': 'bar'},
        >>> )

        Custom headers:

        >>> responses.add(
        >>>     method='GET',
        >>>     url='http://example.com',
        >>>     headers={'X-Header': 'foo'},
        >>> )

        """
        if isinstance(method, BaseResponse):
            self._registry.add(method)
            return

        if adding_headers is not None:
            kwargs.setdefault("headers", adding_headers)
        if "content_type" in kwargs and "headers" in kwargs:
            header_keys = [header.lower() for header in kwargs["headers"]]
            if "content-type" in header_keys:
                raise RuntimeError(
                    "You cannot define both `content_type` and `headers[Content-Type]`."
                    " Using the `content_type` kwarg is recommended."
                )

        self._registry.add(Response(method=method, url=url, body=body, **kwargs))

    def delete(self, *args, **kwargs):
        self.add(DELETE, *args, **kwargs)

    def get(self, *args, **kwargs):
        self.add(GET, *args, **kwargs)

    def head(self, *args, **kwargs):
        self.add(HEAD, *args, **kwargs)

    def options(self, *args, **kwargs):
        self.add(OPTIONS, *args, **kwargs)

    def patch(self, *args, **kwargs):
        self.add(PATCH, *args, **kwargs)

    def post(self, *args, **kwargs):
        self.add(POST, *args, **kwargs)

    def put(self, *args, **kwargs):
        self.add(PUT, *args, **kwargs)

    def add_passthru(self, prefix):
        """
        Register a URL prefix or regex to passthru any non-matching mock requests to.

        For example, to allow any request to 'https://example.com', but require
        mocks for the remainder, you would add the prefix as so:

        >>> import responses
        >>> responses.add_passthru('https://example.com')

        Regex can be used like:

        >>> import re
        >>> responses.add_passthru(re.compile('https://example.com/\\w+'))
        """
        if not isinstance(prefix, Pattern) and _has_unicode(prefix):
            prefix = _clean_unicode(prefix)
        self.passthru_prefixes += (prefix,)

    def remove(self, method_or_response=None, url=None):
        """
        Removes a response previously added using ``add()``, identified
        either by a response object inheriting ``BaseResponse`` or
        ``method`` and ``url``. Removes all matching responses.

        >>> import responses
        >>> responses.add(responses.GET, 'http://example.org')
        >>> responses.remove(responses.GET, 'http://example.org')
        """
        if isinstance(method_or_response, BaseResponse):
            response = method_or_response
        else:
            response = BaseResponse(method=method_or_response, url=url)

        self._registry.remove(response)

    def replace(self, method_or_response=None, url=None, body="", *args, **kwargs):
        """
        Replaces a response previously added using ``add()``. The signature
        is identical to ``add()``. The response is identified using ``method``
        and ``url``, and the first matching response is replaced.

        >>> import responses
        >>> responses.add(responses.GET, 'http://example.org', json={'data': 1})
        >>> responses.replace(responses.GET, 'http://example.org', json={'data': 2})
        """
        if isinstance(method_or_response, BaseResponse):
            response = method_or_response
        else:
            response = Response(method=method_or_response, url=url, body=body, **kwargs)

        self._registry.replace(response)

    def upsert(self, method_or_response=None, url=None, body="", *args, **kwargs):
        """
        Replaces a response previously added using ``add()``, or adds the response
        if no response exists.  Responses are matched using ``method``and ``url``.
        The first matching response is replaced.

        >>> import responses
        >>> responses.add(responses.GET, 'http://example.org', json={'data': 1})
        >>> responses.upsert(responses.GET, 'http://example.org', json={'data': 2})
        """
        try:
            self.replace(method_or_response, url, body, *args, **kwargs)
        except ValueError:
            self.add(method_or_response, url, body, *args, **kwargs)

    def add_callback(
        self,
        method,
        url,
        callback,
        match_querystring=FalseBool(),
        content_type="text/plain",
        match=(),
    ):

        self._registry.add(
            CallbackResponse(
                url=url,
                method=method,
                callback=callback,
                content_type=content_type,
                match_querystring=match_querystring,
                match=match,
            )
        )

    def registered(self):
        return self._registry.registered

    @property
    def calls(self):
        return self._calls

    def __enter__(self):
        self.start()
        return self

    def __exit__(self, type, value, traceback):
        success = type is None
        self.stop(allow_assert=success)
        self.reset()
        return success

    def activate(self, func=None, registry=None):
        if func is not None:
            return get_wrapped(func, self)

        def deco_activate(function):
            return get_wrapped(function, self, registry)

        return deco_activate

    def _find_match(self, request):
        """
        Iterates through all available matches and validates if any of them matches the request

        :param request: (PreparedRequest), request object
        :return:
            (Response) found match. If multiple found, then remove & return the first match.
            (list) list with reasons why other matches don't match
        """
        with self._thread_lock:
            return self._registry.find(request)

    def _parse_request_params(self, url):
        params = {}
        for key, val in groupby(parse_qsl(urlsplit(url).query), lambda kv: kv[0]):
            values = list(map(lambda x: x[1], val))
            if len(values) == 1:
                values = values[0]
            params[key] = values
        return params

    def _on_request(self, adapter, request, **kwargs):
        # add attributes params and req_kwargs to 'request' object for further match comparison
        # original request object does not have these attributes
        request.params = self._parse_request_params(request.path_url)
        request.req_kwargs = kwargs

        match, match_failed_reasons = self._find_match(request)
        resp_callback = self.response_callback

        if match is None:
            if any(
                [
                    p.match(request.url)
                    if isinstance(p, Pattern)
                    else request.url.startswith(p)
                    for p in self.passthru_prefixes
                ]
            ):
                logger.info("request.allowed-passthru", extra={"url": request.url})
                return _real_send(adapter, request, **kwargs)

            error_msg = (
                "Connection refused by Responses - the call doesn't "
                "match any registered mock.\n\n"
                "Request: \n"
                f"- {request.method} {request.url}\n\n"
                "Available matches:\n"
            )
            for i, m in enumerate(self.registered()):
                error_msg += "- {} {} {}\n".format(
                    m.method, m.url, match_failed_reasons[i]
                )

            if self.passthru_prefixes:
                error_msg += "Passthru prefixes:\n"
                for p in self.passthru_prefixes:
                    error_msg += "- {}\n".format(p)

            response = ConnectionError(error_msg)
            response.request = request

            self._calls.add(request, response)
            raise response

        if match.passthrough:
            logger.info("request.passthrough-response", extra={"url": request.url})
            response = _real_send(adapter, request, **kwargs)
        else:
            try:
                response = adapter.build_response(request, match.get_response(request))
            except BaseException as response:
                match.call_count += 1
                self._calls.add(request, response)
                raise

        response = resp_callback(response) if resp_callback else response
        match.call_count += 1
        self._calls.add(request, response)
        return response

    def start(self):
        if self._patcher:
            # we must not override value of the _patcher if already applied
            # this prevents issues when one decorated function is called from
            # another decorated function
            return

        def unbound_on_send(adapter, request, *a, **kwargs):
            return self._on_request(adapter, request, *a, **kwargs)

        self._patcher = std_mock.patch(target=self.target, new=unbound_on_send)
        self._patcher.start()

    def stop(self, allow_assert=True):
        if self._patcher:
            # prevent stopping unstarted patchers
            self._patcher.stop()

            # once patcher is stopped, clean it. This is required to create a new
            # fresh patcher on self.start()
            self._patcher = None

        if not self.assert_all_requests_are_fired:
            return

        if not allow_assert:
            return

        not_called = [m for m in self.registered() if m.call_count == 0]
        if not_called:
            raise AssertionError(
                "Not all requests have been executed {0!r}".format(
                    [(match.method, match.url) for match in not_called]
                )
            )

    def assert_call_count(self, url, count):
        call_count = len(
            [
                1
                for call in self.calls
                if call.request.url == _ensure_url_default_path(url)
            ]
        )
        if call_count == count:
            return True
        else:
            raise AssertionError(
                f"Expected URL '{url}' to be called {count} times. Called {call_count} times."
            )


# expose default mock namespace
mock = _default_mock = RequestsMock(assert_all_requests_are_fired=False)
__all__ = [
    "CallbackResponse",
    "Response",
    "RequestsMock",
    # Exposed by the RequestsMock class:
    "activate",
    "add",
    "add_callback",
    "add_passthru",
    "_deprecated_assert_all_requests_are_fired",
    "assert_call_count",
    "calls",
    "delete",
    "DELETE",
    "get",
    "GET",
    "head",
    "HEAD",
    "options",
    "OPTIONS",
    "_deprecated_passthru_prefixes",
    "patch",
    "PATCH",
    "post",
    "POST",
    "put",
    "PUT",
    "registered",
    "remove",
    "replace",
    "reset",
    "response_callback",
    "start",
    "stop",
    "_deprecated_target",
    "upsert",
]

# expose only methods and/or read-only methods
activate = _default_mock.activate
add = _default_mock.add
add_callback = _default_mock.add_callback
add_passthru = _default_mock.add_passthru
_deprecated_assert_all_requests_are_fired = _default_mock.assert_all_requests_are_fired
assert_call_count = _default_mock.assert_call_count
calls = _default_mock.calls
delete = _default_mock.delete
DELETE = _default_mock.DELETE
get = _default_mock.get
GET = _default_mock.GET
head = _default_mock.head
HEAD = _default_mock.HEAD
options = _default_mock.options
OPTIONS = _default_mock.OPTIONS
_deprecated_passthru_prefixes = _default_mock.passthru_prefixes
patch = _default_mock.patch
PATCH = _default_mock.PATCH
post = _default_mock.post
POST = _default_mock.POST
put = _default_mock.put
PUT = _default_mock.PUT
registered = _default_mock.registered
remove = _default_mock.remove
replace = _default_mock.replace
reset = _default_mock.reset
response_callback = _default_mock.response_callback
start = _default_mock.start
stop = _default_mock.stop
_deprecated_target = _default_mock.target
upsert = _default_mock.upsert


deprecated_names = ["assert_all_requests_are_fired", "passthru_prefixes", "target"]


def __getattr__(name):
    if name in deprecated_names:
        warn(
            f"{name} is deprecated. Please use 'responses.mock.{name}",
            DeprecationWarning,
        )
        return globals()[f"_deprecated_{name}"]
    raise AttributeError(f"module {__name__} has no attribute {name}")<|MERGE_RESOLUTION|>--- conflicted
+++ resolved
@@ -8,7 +8,7 @@
 from http import client
 from itertools import groupby
 from re import Pattern
-<<<<<<< HEAD
+from threading import Lock as _ThreadingLock
 from typing import TYPE_CHECKING
 from typing import Any
 from typing import Callable
@@ -16,9 +16,6 @@
 from typing import Iterator
 from typing import Optional
 from typing import Union
-=======
-from threading import Lock as _ThreadingLock
->>>>>>> 7baea4ff
 from warnings import warn
 
 from requests.adapters import HTTPAdapter
