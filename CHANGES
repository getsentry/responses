0.21.0
------

* Add `threading.Lock()` to allow `responses` working with `threading` module.
* Removed internal `_cookies_from_headers` function
* Now `add`, `upsert`, `replace` methods return registered response.
  `remove` method returns list of removed responses.
<<<<<<< HEAD
* Added null value support in `urlencoded_params_matcher` via `allow_blank` keyword argument
=======
* Added strict version of decorator. Now you can apply `@responses.activate(assert_all_requests_are_fired=True)`
  to your function to validate that all requests were executed in the wrapped function. See #183
>>>>>>> 5811cd81

0.20.0
------

* Deprecate `responses.assert_all_requests_are_fired`, `responses.passthru_prefixes`, `responses.target`
  since they are not actual properties of the class instance.
  Use `responses.mock.assert_all_requests_are_fired`,
  `responses.mock.passthru_prefixes`, `responses.mock.target` instead.
* Fixed the issue when `reset()` method was called in not stopped mock. See #511

0.19.0
------

* Added a registry that provides more strict ordering based on the invocation index.
  See `responses.registries.OrderedRegistry`.
* Added shortcuts for each request method: delete, get, head, options, patch, post, put.
  For example, to add response for POST request you can use `responses.post()` instead
  of `responses.add(responses.POST)`.
* Prevent `responses.activate` decorator to leak, if wrapped function called from within another
  wrapped function. Also, allow calling of above mentioned chain. See #481 for more details.
* Expose `get_registry()` method of `RequestsMock` object. Replaces internal `_get_registry()`.
* `query_param_matcher` can now accept dictionaries with `int` and `float` values.
* Add support for the `loose` version of `query_param_matcher` via named argument `strict_match`.
* Added support for `async/await` functions.
* `response_callback` is no longer executed on exceptions raised by failed `Response`s
* Change logic of `_get_url_and_path` to comply with RFC 3986. Now URL match occurs by matching
  schema, authority and path, where path is terminated by the first question mark ("?") or
  number sign ("#") character, or by the end of the URI.
* An error is now raised when both `content_type` and `headers[content-type]` are provided as parameters.
* When a request isn't matched the passthru prefixes are now included in error messages.


0.18.0
------

* Dropped support of Python 2.7, 3.5, 3.6
* Fixed issue with type annotation for `responses.activate` decorator. See #468
* Removed internal `_is_string` and `_ensure_str` functions
* Removed internal `_quote` from `test_responses.py`
* Removed internal `_matches` attribute of `RequestsMock` object.
* Generated decorator wrapper now uses stdlib features instead of strings and exec
* Fix issue when Deprecation Warning was raised with default arguments
  in `responses.add_callback` due to `match_querystring`. See #464

0.17.0
------

* This release is the last to support Python 2.7.
* Fixed issue when `response.iter_content` when `chunk_size=None` entered infinite loop
* Fixed issue when `passthru_prefixes` persisted across tests.
  Now `add_passthru` is valid only within a context manager or for a single function and
  cleared on exit
* Deprecate `match_querystring` argument in `Response` and `CallbackResponse`.
  Use `responses.matchers.query_param_matcher` or `responses.matchers.query_string_matcher`
* Added support for non-UTF-8 bytes in `responses.matchers.multipart_matcher`
* Added `responses.registries`. Now user can create custom registries to
  manipulate the order of responses in the match algorithm
  `responses.activate(registry=CustomRegistry)`
* Fixed issue with response match when requests were performed between adding responses with
  same URL. See Issue #212

0.16.0
------

* Fixed regression with `stream` parameter deprecation, requests.session() and cookie handling.
* Replaced adhoc URL parsing with `urllib.parse`.
* Added ``match`` parameter to ``add_callback`` method
* Added `responses.matchers.fragment_identifier_matcher`. This matcher allows you
  to match request URL fragment identifier.
* Improved test coverage.
* Fixed failing test in python 2.7 when `python-future` is also installed.

0.15.0
------

* Added `responses.PassthroughResponse` and
  `reponses.BaseResponse.passthrough`. These features make building passthrough
  responses more compatible with dynamcially generated response objects.
* Removed the unused ``_is_redirect()`` function from responses internals.
* Added `responses.matchers.request_kwargs_matcher`. This matcher allows you
  to match additional request arguments like `stream`.
* Added `responses.matchers.multipart_matcher`. This matcher allows you
  to match request body and headers for ``multipart/form-data`` data
* Added `responses.matchers.query_string_matcher`. This matcher allows you
  to match request query string, similar to `responses.matchers.query_param_matcher`.
* Added `responses.matchers.header_matcher()`. This matcher allows you to match
  request headers. By default only headers supplied to `header_matcher()` are checked.
  You can make header matching exhaustive by passing `strict_match=True` to `header_matcher()`.
* Changed all matchers output message in case of mismatch. Now message is aligned
  between Python2 and Python3 versions
* Deprecate ``stream`` argument in ``Response`` and ``CallbackResponse``
* Added Python 3.10 support

0.14.0
------

* Added `responses.matchers`.
* Moved `responses.json_params_matcher` to `responses.matchers.json_params_matcher`
* Moved `responses.urlencoded_params_matcher` to
  `responses.matchers.urlencoded_params_matcher`
* Added `responses.matchers.query_param_matcher`. This matcher allows you
  to match query strings with a dictionary.
* Added `auto_calculate_content_length` option to `responses.add()`. When
  enabled, this option will generate a `Content-Length` header
  based on the number of bytes in the response body.

0.13.4
------

* Improve typing support
* Use URLs with normalized hostnames when comparing URLs.

0.13.3
------

* Switch from Travis to GHA for deployment.

0.13.2
------

* Fixed incorrect type stubs for `add_callback`

0.13.1
------

* Fixed packages not containing type stubs.

0.13.0
------

* `responses.upsert()` was added. This method will `add()` a response if one
  has not already been registered for a URL, or `replace()` an existing
  response.
* `responses.registered()` was added. The method allows you to get a list of
  the currently registered responses. This formalizes the previously private
  `responses.mock._matches` method.
* A more useful `__repr__` has been added to `Response`.
* Error messages have been improved.

0.12.1
------

* `responses.urlencoded_params_matcher` and `responses.json_params_matcher` now
  accept None to match empty requests.
* Fixed imports to work with new `urllib3` versions.
* `request.params` now allows parameters to have multiple values for the same key.
* Improved ConnectionError messages.

0.12.0
------

- Remove support for Python 3.4.

0.11.0
------

- Added the `match` parameter to `add()`.
- Added `responses.urlencoded_params_matcher()` and `responses.json_params_matcher()`.

0.10.16
-------

- Add a requirements pin to urllib3. This helps prevent broken install states where
  cookie usage fails.

0.10.15
-------

- Added `assert_call_count` to improve ergonomics around ensuring a mock was called.
- Fix incorrect handling of paths with query strings.
- Add Python 3.9 support to CI matrix.

0.10.14
-------

- Retag of 0.10.13

0.10.13
-------

- Improved README examples.
- Improved handling of unicode bodies. The inferred content-type for unicode
  bodies is now `text/plain; charset=utf-8`.
- Streamlined querysting matching code.

0.10.12
-------

- Fixed incorrect content-type in `add_callback()` when headers are provided as a list of tuples.

0.10.11
-------

- Fixed invalid README formatted.
- Fixed string formatting in error message.

0.10.10
------

- Added Python 3.8 support
- Remove Python 3.4 from test suite matrix.
- The `response.request` object now has a `params` attribute that contains the query string parameters from the request that was captured.
- `add_passthru` now supports `re` pattern objects to match URLs.
- ConnectionErrors raised by responses now include more details on the request that was attempted and the mocks registered.

0.10.9
------

- Fixed regression with `add_callback()` and content-type header.
- Fixed implicit dependency on urllib3>1.23.0

0.10.8
------

- Fixed cookie parsing and enabled multiple cookies to be set by using a list of
  tuple values.

0.10.7
------

- Added pypi badges to README.
- Fixed formatting issues in README.
- Quoted cookie values are returned correctly now.
- Improved compatibility for pytest 5
- Module level method names are no longer generated dynamically improving IDE navigation.

0.10.6
------

- Improved documentation.
- Improved installation requirements for py3
- ConnectionError's raised by responses now indicate which request
  path/method failed to match a mock.
- `test_responses.py` is no longer part of the installation targets.

0.10.5
------

- Improved support for raising exceptions from callback mocks. If a mock
  callback returns an exception object that exception will be raised.

0.10.4
------

- Fixed generated wrapper when using `@responses.activate` in Python 3.6+
  when decorated functions use parameter and/or return annotations.

0.10.3
------

- Fixed deprecation warnings in python 3.7 for inspect module usage.

0.10.2
------

- Fixed build setup to use undeprecated `pytest` bin stub.
- Updated `tox` configuration.
- Added example of using responses with `pytest.fixture`
- Removed dependency on `biscuits` in py3. Instead `http.cookies` is being used.

0.10.1
------

- Packaging fix to distribute wheel (#219)

0.10.0
------

- Fix passing through extra settings (#207)
- Fix collections.abc warning on Python 3.7 (#215)
- Use 'biscuits' library instead of 'cookies' on Python 3.4+ (#218)

0.9.0
-----

- Support for Python 3.7 (#196)
- Support streaming responses for BaseResponse (#192)
- Support custom patch targets for mock (#189)
- Fix unicode support for passthru urls (#178)
- Fix support for unicode in domain names and tlds (177)

0.8.0
-----

- Added the ability to passthru real requests via ``add_passthru()``
  and ``passthru_prefixes`` configurations.

0.7.0
-----

- Responses will now be rotated until the final match is hit, and
  then persist using that response (GH-171).

0.6.2
-----

- Fixed call counting with exceptions (GH-163).
- Fixed behavior with arbitrary status codes (GH-164).
- Fixed handling of multiple responses with the same match (GH-165).
- Fixed default path behavior with ``match_querystring`` (GH-166).

0.6.1
-----

- Restored ``adding_headers`` compatibility (GH-160).

0.6.0
-----

- Allow empty list/dict as json object (GH-100).
- Added `response_callback` (GH-151).
- Added ``Response`` interfaces (GH-155).
- Fixed unicode characters in querystring (GH-153).
- Added support for streaming IO buffers (GH-154).
- Added support for empty (unset) Content-Type (GH-139).
- Added reason to mocked responses (GH-132).
- ``yapf`` autoformatting now enforced on codebase.

0.5.1
-----

- Add LICENSE, README and CHANGES to the PyPI distribution (GH-97).

0.5.0
-----

- Allow passing a JSON body to `response.add` (GH-82)
- Improve ConnectionError emulation (GH-73)
- Correct assertion in assert_all_requests_are_fired (GH-71)

0.4.0
-----

- Requests 2.0+ is required
- Mocking now happens on the adapter instead of the session

0.3.0
-----

- Add the ability to mock errors (GH-22)
- Add responses.mock context manager (GH-36)
- Support custom adapters (GH-33)
- Add support for regexp error matching (GH-25)
- Add support for dynamic bodies via `responses.add_callback` (GH-24)
- Preserve argspec when using `responses.activate` decorator (GH-18)<|MERGE_RESOLUTION|>--- conflicted
+++ resolved
@@ -5,12 +5,10 @@
 * Removed internal `_cookies_from_headers` function
 * Now `add`, `upsert`, `replace` methods return registered response.
   `remove` method returns list of removed responses.
-<<<<<<< HEAD
 * Added null value support in `urlencoded_params_matcher` via `allow_blank` keyword argument
-=======
 * Added strict version of decorator. Now you can apply `@responses.activate(assert_all_requests_are_fired=True)`
   to your function to validate that all requests were executed in the wrapped function. See #183
->>>>>>> 5811cd81
+
 
 0.20.0
 ------
