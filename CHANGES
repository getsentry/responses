--- conflicted
+++ resolved
@@ -3,14 +3,10 @@
 
 * Fixed regression with `stream` parameter deprecation, requests.session() and cookie handling.
 * Replaced adhoc URL parsing with `urllib.parse`.
-<<<<<<< HEAD
 * Added ``match`` parameter to ``add_callback`` method
-=======
 * Added `responses.matchers.fragment_identifier_matcher`. This matcher allows you
   to match request URL fragment identifier.
 * Improved test coverage.
-
->>>>>>> 3e029949
 
 0.15.0
 ------
