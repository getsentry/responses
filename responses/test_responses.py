--- conflicted
+++ resolved
@@ -1810,7 +1810,6 @@
     assert_reset()
 
 
-<<<<<<< HEAD
 def test_query_string_matcher_raises():
     """
     Validate that Exception is raised if request does not match responses.matchers
@@ -1835,7 +1834,8 @@
                 "Query string doesn't match. {didi: pro, test: 1} doesn't match {didi: pro}"
                 in msg
             )
-=======
+
+            
 def test_request_matches_headers():
     @responses.activate
     def run():
@@ -1939,7 +1939,6 @@
             "Headers do not match: {Accept: text/plain, Accept-Charset: utf-8} "
             "doesn't match {Accept: text/plain}"
         ) in msg
->>>>>>> 149eedd2
 
     run()
     assert_reset()
