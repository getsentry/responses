0.22.0
------

* Add `passthrough` argument to `BaseResponse` object. See #557
<<<<<<< HEAD
* Fix type for the `mock`'s patcher object. See #556
=======
* Fix `registries` leak. See #563
>>>>>>> 72c67ba8

0.21.0
------

* Add `threading.Lock()` to allow `responses` working with `threading` module.
* Add `urllib3` `Retry` mechanism. See #135
* Removed internal `_cookies_from_headers` function
* Now `add`, `upsert`, `replace` methods return registered response.
  `remove` method returns list of removed responses.
* Added null value support in `urlencoded_params_matcher` via `allow_blank` keyword argument
* Added strict version of decorator. Now you can apply `@responses.activate(assert_all_requests_are_fired=True)`
  to your function to validate that all requests were executed in the wrapped function. See #183


0.20.0
------

* Deprecate `responses.assert_all_requests_are_fired`, `responses.passthru_prefixes`, `responses.target`
  since they are not actual properties of the class instance.
  Use `responses.mock.assert_all_requests_are_fired`,
  `responses.mock.passthru_prefixes`, `responses.mock.target` instead.
* Fixed the issue when `reset()` method was called in not stopped mock. See #511

0.19.0
------

* Added a registry that provides more strict ordering based on the invocation index.
  See `responses.registries.OrderedRegistry`.
* Added shortcuts for each request method: delete, get, head, options, patch, post, put.
  For example, to add response for POST request you can use `responses.post()` instead
  of `responses.add(responses.POST)`.
* Prevent `responses.activate` decorator to leak, if wrapped function called from within another
  wrapped function. Also, allow calling of above mentioned chain. See #481 for more details.
* Expose `get_registry()` method of `RequestsMock` object. Replaces internal `_get_registry()`.
* `query_param_matcher` can now accept dictionaries with `int` and `float` values.
* Add support for the `loose` version of `query_param_matcher` via named argument `strict_match`.
* Added support for `async/await` functions.
* `response_callback` is no longer executed on exceptions raised by failed `Response`s
* Change logic of `_get_url_and_path` to comply with RFC 3986. Now URL match occurs by matching
  schema, authority and path, where path is terminated by the first question mark ("?") or
  number sign ("#") character, or by the end of the URI.
* An error is now raised when both `content_type` and `headers[content-type]` are provided as parameters.
* When a request isn't matched the passthru prefixes are now included in error messages.


0.18.0
------

* Dropped support of Python 2.7, 3.5, 3.6
* Fixed issue with type annotation for `responses.activate` decorator. See #468
* Removed internal `_is_string` and `_ensure_str` functions
* Removed internal `_quote` from `test_responses.py`
* Removed internal `_matches` attribute of `RequestsMock` object.
* Generated decorator wrapper now uses stdlib features instead of strings and exec
* Fix issue when Deprecation Warning was raised with default arguments
  in `responses.add_callback` due to `match_querystring`. See #464

0.17.0
------

* This release is the last to support Python 2.7.
* Fixed issue when `response.iter_content` when `chunk_size=None` entered infinite loop
* Fixed issue when `passthru_prefixes` persisted across tests.
  Now `add_passthru` is valid only within a context manager or for a single function and
  cleared on exit
* Deprecate `match_querystring` argument in `Response` and `CallbackResponse`.
  Use `responses.matchers.query_param_matcher` or `responses.matchers.query_string_matcher`
* Added support for non-UTF-8 bytes in `responses.matchers.multipart_matcher`
* Added `responses.registries`. Now user can create custom registries to
  manipulate the order of responses in the match algorithm
  `responses.activate(registry=CustomRegistry)`
* Fixed issue with response match when requests were performed between adding responses with
  same URL. See Issue #212

0.16.0
------

* Fixed regression with `stream` parameter deprecation, requests.session() and cookie handling.
* Replaced adhoc URL parsing with `urllib.parse`.
* Added ``match`` parameter to ``add_callback`` method
* Added `responses.matchers.fragment_identifier_matcher`. This matcher allows you
  to match request URL fragment identifier.
* Improved test coverage.
* Fixed failing test in python 2.7 when `python-future` is also installed.

0.15.0
------

* Added `responses.PassthroughResponse` and
  `reponses.BaseResponse.passthrough`. These features make building passthrough
  responses more compatible with dynamcially generated response objects.
* Removed the unused ``_is_redirect()`` function from responses internals.
* Added `responses.matchers.request_kwargs_matcher`. This matcher allows you
  to match additional request arguments like `stream`.
* Added `responses.matchers.multipart_matcher`. This matcher allows you
  to match request body and headers for ``multipart/form-data`` data
* Added `responses.matchers.query_string_matcher`. This matcher allows you
  to match request query string, similar to `responses.matchers.query_param_matcher`.
* Added `responses.matchers.header_matcher()`. This matcher allows you to match
  request headers. By default only headers supplied to `header_matcher()` are checked.
  You can make header matching exhaustive by passing `strict_match=True` to `header_matcher()`.
* Changed all matchers output message in case of mismatch. Now message is aligned
  between Python2 and Python3 versions
* Deprecate ``stream`` argument in ``Response`` and ``CallbackResponse``
* Added Python 3.10 support

0.14.0
------

* Added `responses.matchers`.
* Moved `responses.json_params_matcher` to `responses.matchers.json_params_matcher`
* Moved `responses.urlencoded_params_matcher` to
  `responses.matchers.urlencoded_params_matcher`
* Added `responses.matchers.query_param_matcher`. This matcher allows you
  to match query strings with a dictionary.
* Added `auto_calculate_content_length` option to `responses.add()`. When
  enabled, this option will generate a `Content-Length` header
  based on the number of bytes in the response body.

0.13.4
------

* Improve typing support
* Use URLs with normalized hostnames when comparing URLs.

0.13.3
------

* Switch from Travis to GHA for deployment.

0.13.2
------

* Fixed incorrect type stubs for `add_callback`

0.13.1
------

* Fixed packages not containing type stubs.

0.13.0
------

* `responses.upsert()` was added. This method will `add()` a response if one
  has not already been registered for a URL, or `replace()` an existing
  response.
* `responses.registered()` was added. The method allows you to get a list of
  the currently registered responses. This formalizes the previously private
  `responses.mock._matches` method.
* A more useful `__repr__` has been added to `Response`.
* Error messages have been improved.

0.12.1
------

* `responses.urlencoded_params_matcher` and `responses.json_params_matcher` now
  accept None to match empty requests.
* Fixed imports to work with new `urllib3` versions.
* `request.params` now allows parameters to have multiple values for the same key.
* Improved ConnectionError messages.

0.12.0
------

- Remove support for Python 3.4.

0.11.0
------

- Added the `match` parameter to `add()`.
- Added `responses.urlencoded_params_matcher()` and `responses.json_params_matcher()`.

0.10.16
-------

- Add a requirements pin to urllib3. This helps prevent broken install states where
  cookie usage fails.

0.10.15
-------

- Added `assert_call_count` to improve ergonomics around ensuring a mock was called.
- Fix incorrect handling of paths with query strings.
- Add Python 3.9 support to CI matrix.

0.10.14
-------

- Retag of 0.10.13

0.10.13
-------

- Improved README examples.
- Improved handling of unicode bodies. The inferred content-type for unicode
  bodies is now `text/plain; charset=utf-8`.
- Streamlined querysting matching code.

0.10.12
-------

- Fixed incorrect content-type in `add_callback()` when headers are provided as a list of tuples.

0.10.11
-------

- Fixed invalid README formatted.
- Fixed string formatting in error message.

0.10.10
------

- Added Python 3.8 support
- Remove Python 3.4 from test suite matrix.
- The `response.request` object now has a `params` attribute that contains the query string parameters from the request that was captured.
- `add_passthru` now supports `re` pattern objects to match URLs.
- ConnectionErrors raised by responses now include more details on the request that was attempted and the mocks registered.

0.10.9
------

- Fixed regression with `add_callback()` and content-type header.
- Fixed implicit dependency on urllib3>1.23.0

0.10.8
------

- Fixed cookie parsing and enabled multiple cookies to be set by using a list of
  tuple values.

0.10.7
------

- Added pypi badges to README.
- Fixed formatting issues in README.
- Quoted cookie values are returned correctly now.
- Improved compatibility for pytest 5
- Module level method names are no longer generated dynamically improving IDE navigation.

0.10.6
------

- Improved documentation.
- Improved installation requirements for py3
- ConnectionError's raised by responses now indicate which request
  path/method failed to match a mock.
- `test_responses.py` is no longer part of the installation targets.

0.10.5
------

- Improved support for raising exceptions from callback mocks. If a mock
  callback returns an exception object that exception will be raised.

0.10.4
------

- Fixed generated wrapper when using `@responses.activate` in Python 3.6+
  when decorated functions use parameter and/or return annotations.

0.10.3
------

- Fixed deprecation warnings in python 3.7 for inspect module usage.

0.10.2
------

- Fixed build setup to use undeprecated `pytest` bin stub.
- Updated `tox` configuration.
- Added example of using responses with `pytest.fixture`
- Removed dependency on `biscuits` in py3. Instead `http.cookies` is being used.

0.10.1
------

- Packaging fix to distribute wheel (#219)

0.10.0
------

- Fix passing through extra settings (#207)
- Fix collections.abc warning on Python 3.7 (#215)
- Use 'biscuits' library instead of 'cookies' on Python 3.4+ (#218)

0.9.0
-----

- Support for Python 3.7 (#196)
- Support streaming responses for BaseResponse (#192)
- Support custom patch targets for mock (#189)
- Fix unicode support for passthru urls (#178)
- Fix support for unicode in domain names and tlds (177)

0.8.0
-----

- Added the ability to passthru real requests via ``add_passthru()``
  and ``passthru_prefixes`` configurations.

0.7.0
-----

- Responses will now be rotated until the final match is hit, and
  then persist using that response (GH-171).

0.6.2
-----

- Fixed call counting with exceptions (GH-163).
- Fixed behavior with arbitrary status codes (GH-164).
- Fixed handling of multiple responses with the same match (GH-165).
- Fixed default path behavior with ``match_querystring`` (GH-166).

0.6.1
-----

- Restored ``adding_headers`` compatibility (GH-160).

0.6.0
-----

- Allow empty list/dict as json object (GH-100).
- Added `response_callback` (GH-151).
- Added ``Response`` interfaces (GH-155).
- Fixed unicode characters in querystring (GH-153).
- Added support for streaming IO buffers (GH-154).
- Added support for empty (unset) Content-Type (GH-139).
- Added reason to mocked responses (GH-132).
- ``yapf`` autoformatting now enforced on codebase.

0.5.1
-----

- Add LICENSE, README and CHANGES to the PyPI distribution (GH-97).

0.5.0
-----

- Allow passing a JSON body to `response.add` (GH-82)
- Improve ConnectionError emulation (GH-73)
- Correct assertion in assert_all_requests_are_fired (GH-71)

0.4.0
-----

- Requests 2.0+ is required
- Mocking now happens on the adapter instead of the session

0.3.0
-----

- Add the ability to mock errors (GH-22)
- Add responses.mock context manager (GH-36)
- Support custom adapters (GH-33)
- Add support for regexp error matching (GH-25)
- Add support for dynamic bodies via `responses.add_callback` (GH-24)
- Preserve argspec when using `responses.activate` decorator (GH-18)<|MERGE_RESOLUTION|>--- conflicted
+++ resolved
@@ -1,12 +1,9 @@
 0.22.0
 ------
 
+* Fix type for the `mock`'s patcher object. See #556
 * Add `passthrough` argument to `BaseResponse` object. See #557
-<<<<<<< HEAD
-* Fix type for the `mock`'s patcher object. See #556
-=======
 * Fix `registries` leak. See #563
->>>>>>> 72c67ba8
 
 0.21.0
 ------
