import gzip
import json as json_module
import re
from json.decoder import JSONDecodeError
from typing import Any
from typing import Callable
from typing import Dict
from typing import List
from typing import Optional
from typing import Tuple
from typing import Union
from urllib.parse import parse_qsl
from urllib.parse import urlparse

from requests import PreparedRequest
<<<<<<< HEAD
from requests.packages.urllib3.util.url import parse_url  # type: ignore[import-untyped]
=======
from urllib3.util.url import parse_url
>>>>>>> 74466ece


def _create_key_val_str(input_dict: Union[Dict[Any, Any], Any]) -> str:
    """
    Returns string of format {'key': val, 'key2': val2}
    Function is called recursively for nested dictionaries

    :param input_dict: dictionary to transform
    :return: (str) reformatted string
    """

    def list_to_str(input_list: List[str]) -> str:
        """
        Convert all list items to string.
        Function is called recursively for nested lists
        """
        converted_list = []
        for item in sorted(input_list, key=lambda x: str(x)):
            if isinstance(item, dict):
                item = _create_key_val_str(item)
            elif isinstance(item, list):
                item = list_to_str(item)

            converted_list.append(str(item))
        list_str = ", ".join(converted_list)
        return "[" + list_str + "]"

    items_list = []
    for key in sorted(input_dict.keys(), key=lambda x: str(x)):
        val = input_dict[key]
        if isinstance(val, dict):
            val = _create_key_val_str(val)
        elif isinstance(val, list):
            val = list_to_str(input_list=val)

        items_list.append(f"{key}: {val}")

    key_val_str = "{{{}}}".format(", ".join(items_list))
    return key_val_str


def _filter_dict_recursively(
    dict1: Dict[Any, Any], dict2: Dict[Any, Any]
) -> Dict[Any, Any]:
    filtered_dict = {}
    for k, val in dict1.items():
        if k in dict2:
            if isinstance(val, dict):
                val = _filter_dict_recursively(val, dict2[k])
            filtered_dict[k] = val

    return filtered_dict


def urlencoded_params_matcher(
    params: Optional[Dict[str, str]], *, allow_blank: bool = False
) -> Callable[..., Any]:
    """
    Matches URL encoded data

    :param params: (dict) data provided to 'data' arg of request
    :return: (func) matcher
    """

    def match(request: PreparedRequest) -> Tuple[bool, str]:
        reason = ""
        request_body = request.body
        qsl_body = (
            dict(parse_qsl(request_body, keep_blank_values=allow_blank))  # type: ignore[type-var]
            if request_body
            else {}
        )
        params_dict = params or {}
        valid = params is None if request_body is None else params_dict == qsl_body
        if not valid:
            reason = "request.body doesn't match: {} doesn't match {}".format(
                _create_key_val_str(qsl_body), _create_key_val_str(params_dict)
            )

        return valid, reason

    return match


def json_params_matcher(
    params: Optional[Union[Dict[str, Any], List[Any]]], *, strict_match: bool = True
) -> Callable[..., Any]:
    """Matches JSON encoded data of request body.

    Parameters
    ----------
    params : dict or list
        JSON object provided to 'json' arg of request or a part of it if used in
        conjunction with ``strict_match=False``.
    strict_match : bool, default=True
        Applied only when JSON object is a dictionary.
        If set to ``True``, validates that all keys of JSON object match.
        If set to ``False``, original request may contain additional keys.


    Returns
    -------
    Callable
        Matcher function.

    """

    def match(request: PreparedRequest) -> Tuple[bool, str]:
        reason = ""
        request_body = request.body
        json_params = (params or {}) if not isinstance(params, list) else params
        try:
            if isinstance(request.body, bytes):
                try:
                    request_body = request.body.decode("utf-8")
                except UnicodeDecodeError:
                    request_body = gzip.decompress(request.body).decode("utf-8")
            json_body = json_module.loads(request_body) if request_body else {}

            if (
                not strict_match
                and isinstance(json_body, dict)
                and isinstance(json_params, dict)
            ):
                # filter down to just the params specified in the matcher
                json_body = _filter_dict_recursively(json_body, json_params)

            valid = params is None if request_body is None else json_params == json_body

            if not valid:
                if isinstance(json_body, dict) and isinstance(json_params, dict):
                    reason = "request.body doesn't match: {} doesn't match {}".format(
                        _create_key_val_str(json_body), _create_key_val_str(json_params)
                    )
                else:
                    reason = f"request.body doesn't match: {json_body} doesn't match {json_params}"

                if not strict_match:
                    reason += (
                        "\nNote: You use non-strict parameters check, "
                        "to change it use `strict_match=True`."
                    )

        except JSONDecodeError:
            valid = False
            reason = (
                "request.body doesn't match: JSONDecodeError: Cannot parse request.body"
            )

        return valid, reason

    return match


def fragment_identifier_matcher(identifier: Optional[str]) -> Callable[..., Any]:
    def match(request: PreparedRequest) -> Tuple[bool, str]:
        reason = ""
        url_fragment = urlparse(request.url).fragment
        if identifier:
            url_fragment_qsl = sorted(parse_qsl(url_fragment))  # type: ignore[type-var]
            identifier_qsl = sorted(parse_qsl(identifier))
            valid = identifier_qsl == url_fragment_qsl
        else:
            valid = not url_fragment

        if not valid:
            reason = (
                "URL fragment identifier is different: "  # type: ignore[str-bytes-safe]
                f"{identifier} doesn't match {url_fragment}"
            )

        return valid, reason

    return match


def query_param_matcher(
    params: Optional[Dict[str, Any]], *, strict_match: bool = True
) -> Callable[..., Any]:
    """Matcher to match 'params' argument in request.

    Parameters
    ----------
    params : dict
        The same as provided to request or a part of it if used in
        conjunction with ``strict_match=False``.
    strict_match : bool, default=True
        If set to ``True``, validates that all parameters match.
        If set to ``False``, original request may contain additional parameters.


    Returns
    -------
    Callable
        Matcher function.

    """

    params_dict = params or {}

    for k, v in params_dict.items():
        if isinstance(v, (int, float)):
            params_dict[k] = str(v)

    def match(request: PreparedRequest) -> Tuple[bool, str]:
        reason = ""
        request_params = request.params  # type: ignore[attr-defined]
        request_params_dict = request_params or {}

        if not strict_match:
            # filter down to just the params specified in the matcher
            request_params_dict = {
                k: v for k, v in request_params_dict.items() if k in params_dict
            }

        valid = sorted(params_dict.items()) == sorted(request_params_dict.items())

        if not valid:
            reason = "Parameters do not match. {} doesn't match {}".format(
                _create_key_val_str(request_params_dict),
                _create_key_val_str(params_dict),
            )
            if not strict_match:
                reason += (
                    "\nYou can use `strict_match=True` to do a strict parameters check."
                )

        return valid, reason

    return match


def query_string_matcher(query: Optional[str]) -> Callable[..., Any]:
    """
    Matcher to match query string part of request

    :param query: (str), same as constructed by request
    :return: (func) matcher
    """

    def match(request: PreparedRequest) -> Tuple[bool, str]:
        reason = ""
        data = parse_url(request.url or "")
        request_query = data.query

        request_qsl = sorted(parse_qsl(request_query)) if request_query else {}
        matcher_qsl = sorted(parse_qsl(query)) if query else {}

        valid = not query if request_query is None else request_qsl == matcher_qsl

        if not valid:
            reason = "Query string doesn't match. {} doesn't match {}".format(
                _create_key_val_str(dict(request_qsl)),
                _create_key_val_str(dict(matcher_qsl)),
            )

        return valid, reason

    return match


def request_kwargs_matcher(kwargs: Optional[Dict[str, Any]]) -> Callable[..., Any]:
    """
    Matcher to match keyword arguments provided to request

    :param kwargs: (dict), keyword arguments, same as provided to request
    :return: (func) matcher
    """

    def match(request: PreparedRequest) -> Tuple[bool, str]:
        reason = ""
        kwargs_dict = kwargs or {}
        # validate only kwargs that were requested for comparison, skip defaults
        req_kwargs = request.req_kwargs  # type: ignore[attr-defined]
        request_kwargs = {k: v for k, v in req_kwargs.items() if k in kwargs_dict}

        valid = (
            not kwargs_dict
            if not request_kwargs
            else sorted(kwargs_dict.items()) == sorted(request_kwargs.items())
        )

        if not valid:
            reason = "Arguments don't match: {} doesn't match {}".format(
                _create_key_val_str(request_kwargs), _create_key_val_str(kwargs_dict)
            )

        return valid, reason

    return match


def multipart_matcher(
    files: Dict[str, Any], data: Optional[Dict[str, str]] = None
) -> Callable[..., Any]:
    """
    Matcher to match 'multipart/form-data' content-type.
    This function constructs request body and headers from provided 'data' and 'files'
    arguments and compares to actual request

    :param files: (dict), same as provided to request
    :param data: (dict), same as provided to request
    :return: (func) matcher
    """
    if not files:
        raise TypeError("files argument cannot be empty")

    prepared = PreparedRequest()
    prepared.headers = {"Content-Type": ""}  # type: ignore[assignment]
    prepared.prepare_body(data=data, files=files)

    def get_boundary(content_type: str) -> str:
        """
        Parse 'boundary' value from header.

        :param content_type: (str) headers["Content-Type"] value
        :return: (str) boundary value
        """
        if "boundary=" not in content_type:
            return ""

        return content_type.split("boundary=")[1]

    def match(request: PreparedRequest) -> Tuple[bool, str]:
        reason = "multipart/form-data doesn't match. "
        if "Content-Type" not in request.headers:
            return False, reason + "Request is missing the 'Content-Type' header"

        request_boundary = get_boundary(request.headers["Content-Type"])
        prepared_boundary = get_boundary(prepared.headers["Content-Type"])

        # replace boundary value in header and in body, since by default
        # urllib3.filepost.encode_multipart_formdata dynamically calculates
        # random boundary alphanumeric value
        request_content_type = request.headers["Content-Type"]
        prepared_content_type = prepared.headers["Content-Type"].replace(
            prepared_boundary, request_boundary
        )

        request_body = request.body
        prepared_body = prepared.body or ""

        if isinstance(prepared_body, bytes):
            # since headers always come as str, need to convert to bytes
            prepared_boundary = prepared_boundary.encode("utf-8")  # type: ignore[assignment]
            request_boundary = request_boundary.encode("utf-8")  # type: ignore[assignment]

        prepared_body = prepared_body.replace(
            prepared_boundary, request_boundary  # type: ignore[arg-type]
        )

        headers_valid = prepared_content_type == request_content_type
        if not headers_valid:
            return (
                False,
                reason
                + "Request headers['Content-Type'] is different. {} isn't equal to {}".format(
                    request_content_type, prepared_content_type
                ),
            )

        body_valid = prepared_body == request_body
        if not body_valid:
            return (
                False,
                reason
                + "Request body differs. {} aren't equal {}".format(  # type: ignore[str-bytes-safe]
                    request_body, prepared_body
                ),
            )

        return True, ""

    return match


def header_matcher(
    headers: Dict[str, str], strict_match: bool = False
) -> Callable[..., Any]:
    """
    Matcher to match 'headers' argument in request using the responses library.

    Because ``requests`` will send several standard headers in addition to what
    was specified by your code, request headers that are additional to the ones
    passed to the matcher are ignored by default. You can change this behaviour
    by passing ``strict_match=True``.

    :param headers: (dict), same as provided to request
    :param strict_match: (bool), whether headers in addition to those specified
                         in the matcher should cause the match to fail.
    :return: (func) matcher
    """

    def _compare_with_regex(request_headers: Union[Dict[Any, Any], Any]) -> bool:
        if strict_match and len(request_headers) != len(headers):
            return False

        for k, v in headers.items():
            if request_headers.get(k) is not None:
                if isinstance(v, re.Pattern):
                    if re.match(v, request_headers[k]) is None:
                        return False
                else:
                    if not v == request_headers[k]:
                        return False
            elif strict_match:
                return False

        return True

    def match(request: PreparedRequest) -> Tuple[bool, str]:
        request_headers: Union[Dict[Any, Any], Any] = request.headers or {}

        if not strict_match:
            # filter down to just the headers specified in the matcher
            request_headers = {k: v for k, v in request_headers.items() if k in headers}

        valid = _compare_with_regex(request_headers)

        if not valid:
            return False, "Headers do not match: {} doesn't match {}".format(
                _create_key_val_str(request_headers), _create_key_val_str(headers)
            )

        return valid, ""

    return match<|MERGE_RESOLUTION|>--- conflicted
+++ resolved
@@ -13,11 +13,7 @@
 from urllib.parse import urlparse
 
 from requests import PreparedRequest
-<<<<<<< HEAD
-from requests.packages.urllib3.util.url import parse_url  # type: ignore[import-untyped]
-=======
 from urllib3.util.url import parse_url
->>>>>>> 74466ece
 
 
 def _create_key_val_str(input_dict: Union[Dict[Any, Any], Any]) -> str:
