--- conflicted
+++ resolved
@@ -1,11 +1,8 @@
 0.22.0
 ------
 
-<<<<<<< HEAD
-* [BETA] Added possibility to record responses to YAML files via `@_recorder.record(file_path="out.yml")` decorator.
-=======
+* [BETA] Added possibility to record responses to TOML files via `@_recorder.record(file_path="out.yml")` decorator.
 * Fix type for the `mock`'s patcher object. See #556
->>>>>>> 52460b96
 * Add `passthrough` argument to `BaseResponse` object. See #557
 * Fix `registries` leak. See #563
 * Add support for the `loose` version of `json_params_matcher` via named argument `strict_match`. See #551
