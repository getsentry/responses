# coding: utf-8

from __future__ import absolute_import, print_function, division, unicode_literals

import inspect
import os
import re
import six
from io import BufferedReader, BytesIO

import pytest
import requests
import responses
from requests.exceptions import ConnectionError, HTTPError, ChunkedEncodingError
from responses import (
    BaseResponse,
    Response,
    PassthroughResponse,
    matchers,
    CallbackResponse,
    registries,
)


try:
    from mock import patch, Mock
except ImportError:
    from unittest.mock import patch, Mock  # type: ignore


def assert_reset():
    assert len(responses._default_mock.registered()) == 0
    assert len(responses.calls) == 0


def assert_response(resp, body=None, content_type="text/plain"):
    assert resp.status_code == 200
    assert resp.reason == "OK"
    if content_type is not None:
        assert resp.headers["Content-Type"] == content_type
    else:
        assert "Content-Type" not in resp.headers
    assert resp.text == body


def assert_params(resp, expected):
    assert hasattr(resp, "request"), "Missing request"
    assert hasattr(
        resp.request, "params"
    ), "Missing params on request that responses should add"
    assert getattr(resp.request, "params") == expected, "Incorrect parameters"


def test_response():
    @responses.activate
    def run():
        responses.add(responses.GET, "http://example.com", body=b"test")
        resp = requests.get("http://example.com")
        assert_response(resp, "test")
        assert len(responses.calls) == 1
        assert responses.calls[0].request.url == "http://example.com/"
        assert responses.calls[0].response.content == b"test"

        resp = requests.get("http://example.com?foo=bar")
        assert_response(resp, "test")
        assert len(responses.calls) == 2
        assert responses.calls[1].request.url == "http://example.com/?foo=bar"
        assert responses.calls[1].response.content == b"test"

    run()
    assert_reset()


def test_response_encoded():
    @responses.activate
    def run():
        # Path contains urlencoded =/()[]
        url = "http://example.org/foo.bar%3D%2F%28%29%5B%5D"
        responses.add(responses.GET, url, body="it works", status=200)
        resp = requests.get(url)
        assert_response(resp, "it works")

    run()
    assert_reset()


def test_response_with_instance():
    @responses.activate
    def run():
        responses.add(
            responses.Response(method=responses.GET, url="http://example.com")
        )
        resp = requests.get("http://example.com")
        assert_response(resp, "")
        assert len(responses.calls) == 1
        assert responses.calls[0].request.url == "http://example.com/"

        resp = requests.get("http://example.com?foo=bar")
        assert_response(resp, "")
        assert len(responses.calls) == 2
        assert responses.calls[1].request.url == "http://example.com/?foo=bar"

    run()
    assert_reset()


@pytest.mark.parametrize(
    "original,replacement",
    [
        ("http://example.com/two", "http://example.com/two"),
        (
            Response(method=responses.GET, url="http://example.com/two"),
            Response(
                method=responses.GET, url="http://example.com/two", body="testtwo"
            ),
        ),
        (
            re.compile(r"http://example\.com/two"),
            re.compile(r"http://example\.com/two"),
        ),
    ],
)
def test_replace(original, replacement):
    @responses.activate
    def run():
        responses.add(responses.GET, "http://example.com/one", body="test1")

        if isinstance(original, BaseResponse):
            responses.add(original)
        else:
            responses.add(responses.GET, original, body="test2")

        responses.add(responses.GET, "http://example.com/three", body="test3")
        responses.add(
            responses.GET, re.compile(r"http://example\.com/four"), body="test3"
        )

        if isinstance(replacement, BaseResponse):
            responses.replace(replacement)
        else:
            responses.replace(responses.GET, replacement, body="testtwo")

        resp = requests.get("http://example.com/two")
        assert_response(resp, "testtwo")

    run()
    assert_reset()


@pytest.mark.parametrize(
    "original,replacement",
    [
        ("http://example.com/one", re.compile(r"http://example\.com/one")),
        (re.compile(r"http://example\.com/one"), "http://example.com/one"),
    ],
)
def test_replace_error(original, replacement):
    @responses.activate
    def run():
        responses.add(responses.GET, original)
        with pytest.raises(ValueError) as excinfo:
            responses.replace(responses.GET, replacement)
        assert "Response is not registered for URL %s" % replacement in str(
            excinfo.value
        )

    run()
    assert_reset()


def test_replace_response_object_error():
    @responses.activate
    def run():
        responses.add(Response(method=responses.GET, url="http://example.com/one"))
        with pytest.raises(ValueError) as excinfo:
            responses.replace(
                Response(method=responses.GET, url="http://example.com/two")
            )
        assert "Response is not registered for URL http://example.com/two" in str(
            excinfo.value
        )

    run()
    assert_reset()


@pytest.mark.parametrize(
    "original,replacement",
    [
        ("http://example.com/two", "http://example.com/two"),
        (
            Response(method=responses.GET, url="http://example.com/two"),
            Response(
                method=responses.GET, url="http://example.com/two", body="testtwo"
            ),
        ),
        (
            re.compile(r"http://example\.com/two"),
            re.compile(r"http://example\.com/two"),
        ),
    ],
)
def test_upsert_replace(original, replacement):
    @responses.activate
    def run():
        responses.add(responses.GET, "http://example.com/one", body="test1")

        if isinstance(original, BaseResponse):
            responses.add(original)
        else:
            responses.add(responses.GET, original, body="test2")

        if isinstance(replacement, BaseResponse):
            responses.upsert(replacement)
        else:
            responses.upsert(responses.GET, replacement, body="testtwo")

        resp = requests.get("http://example.com/two")
        assert_response(resp, "testtwo")

    run()
    assert_reset()


@pytest.mark.parametrize(
    "original,replacement",
    [
        ("http://example.com/two", "http://example.com/two"),
        (
            Response(method=responses.GET, url="http://example.com/two"),
            Response(
                method=responses.GET, url="http://example.com/two", body="testtwo"
            ),
        ),
        (
            re.compile(r"http://example\.com/two"),
            re.compile(r"http://example\.com/two"),
        ),
    ],
)
def test_upsert_add(original, replacement):
    @responses.activate
    def run():
        responses.add(responses.GET, "http://example.com/one", body="test1")

        if isinstance(replacement, BaseResponse):
            responses.upsert(replacement)
        else:
            responses.upsert(responses.GET, replacement, body="testtwo")

        resp = requests.get("http://example.com/two")
        assert_response(resp, "testtwo")

    run()
    assert_reset()


def test_remove():
    @responses.activate
    def run():
        responses.add(responses.GET, "http://example.com/zero")
        responses.add(responses.GET, "http://example.com/one")
        responses.add(responses.GET, "http://example.com/two")
        responses.add(responses.GET, re.compile(r"http://example\.com/three"))
        responses.add(responses.GET, re.compile(r"http://example\.com/four"))
        re.purge()
        responses.remove(responses.GET, "http://example.com/two")
        responses.remove(Response(method=responses.GET, url="http://example.com/zero"))
        responses.remove(responses.GET, re.compile(r"http://example\.com/four"))

        with pytest.raises(ConnectionError):
            requests.get("http://example.com/zero")
        requests.get("http://example.com/one")
        with pytest.raises(ConnectionError):
            requests.get("http://example.com/two")
        requests.get("http://example.com/three")
        with pytest.raises(ConnectionError):
            requests.get("http://example.com/four")

    run()
    assert_reset()


@pytest.mark.parametrize(
    "args1,kwargs1,args2,kwargs2,expected",
    [
        ((responses.GET, "a"), {}, (responses.GET, "a"), {}, True),
        ((responses.GET, "a"), {}, (responses.GET, "b"), {}, False),
        ((responses.GET, "a"), {}, (responses.POST, "a"), {}, False),
        (
            (responses.GET, "a"),
            {"match_querystring": True},
            (responses.GET, "a"),
            {},
            True,
        ),
    ],
)
def test_response_equality(args1, kwargs1, args2, kwargs2, expected):
    o1 = BaseResponse(*args1, **kwargs1)
    o2 = BaseResponse(*args2, **kwargs2)
    assert (o1 == o2) is expected
    assert (o1 != o2) is not expected


def test_response_equality_different_objects():
    o1 = BaseResponse(method=responses.GET, url="a")
    o2 = "str"
    assert (o1 == o2) is False
    assert (o1 != o2) is True


def test_connection_error():
    @responses.activate
    def run():
        responses.add(responses.GET, "http://example.com")

        with pytest.raises(ConnectionError):
            requests.get("http://example.com/foo")

        assert len(responses.calls) == 1
        assert responses.calls[0].request.url == "http://example.com/foo"
        assert type(responses.calls[0].response) is ConnectionError
        assert responses.calls[0].response.request

    run()
    assert_reset()


def test_match_querystring():
    @responses.activate
    def run():
        url = "http://example.com?test=1&foo=bar"
        responses.add(responses.GET, url, match_querystring=True, body=b"test")
        resp = requests.get("http://example.com?test=1&foo=bar")
        assert_response(resp, "test")
        resp = requests.get("http://example.com?foo=bar&test=1")
        assert_response(resp, "test")
        resp = requests.get("http://example.com/?foo=bar&test=1")
        assert_response(resp, "test")

    run()
    assert_reset()


def test_match_querystring_empty():
    @responses.activate
    def run():
        responses.add(
            responses.GET, "http://example.com", body=b"test", match_querystring=True
        )
        resp = requests.get("http://example.com")
        assert_response(resp, "test")
        resp = requests.get("http://example.com/")
        assert_response(resp, "test")
        with pytest.raises(ConnectionError):
            requests.get("http://example.com?query=foo")

    run()
    assert_reset()


def test_match_querystring_error():
    @responses.activate
    def run():
        responses.add(
            responses.GET, "http://example.com/?test=1", match_querystring=True
        )

        with pytest.raises(ConnectionError):
            requests.get("http://example.com/foo/?test=2")

    run()
    assert_reset()


def test_match_querystring_regex():
    @responses.activate
    def run():
        """Note that `match_querystring` value shouldn't matter when passing a
        regular expression"""

        responses.add(
            responses.GET,
            re.compile(r"http://example\.com/foo/\?test=1"),
            body="test1",
            match_querystring=True,
        )

        resp = requests.get("http://example.com/foo/?test=1")
        assert_response(resp, "test1")

        responses.add(
            responses.GET,
            re.compile(r"http://example\.com/foo/\?test=2"),
            body="test2",
            match_querystring=False,
        )

        resp = requests.get("http://example.com/foo/?test=2")
        assert_response(resp, "test2")

    run()
    assert_reset()


def test_match_querystring_error_regex():
    @responses.activate
    def run():
        """Note that `match_querystring` value shouldn't matter when passing a
        regular expression"""

        responses.add(
            responses.GET,
            re.compile(r"http://example\.com/foo/\?test=1"),
            match_querystring=True,
        )

        with pytest.raises(ConnectionError):
            requests.get("http://example.com/foo/?test=3")

        responses.add(
            responses.GET,
            re.compile(r"http://example\.com/foo/\?test=2"),
            match_querystring=False,
        )

        with pytest.raises(ConnectionError):
            requests.get("http://example.com/foo/?test=4")

    run()
    assert_reset()


def test_match_querystring_auto_activates():
    @responses.activate
    def run():
        responses.add(responses.GET, "http://example.com?test=1", body=b"test")
        resp = requests.get("http://example.com?test=1")
        assert_response(resp, "test")
        with pytest.raises(ConnectionError):
            requests.get("http://example.com/?test=2")

    run()
    assert_reset()


def test_match_querystring_missing_key():
    @responses.activate
    def run():
        responses.add(responses.GET, "http://example.com?foo=1&bar=2", body=b"test")
        with pytest.raises(ConnectionError):
            requests.get("http://example.com/?foo=1&baz=2")

        with pytest.raises(ConnectionError):
            requests.get("http://example.com/?bar=2&fez=1")

    run()
    assert_reset()


def test_accept_string_body():
    @responses.activate
    def run():
        url = "http://example.com/"
        responses.add(responses.GET, url, body="test")
        resp = requests.get(url)
        assert_response(resp, "test")

    run()
    assert_reset()


def test_accept_json_body():
    @responses.activate
    def run():
        content_type = "application/json"

        url = "http://example.com/"
        responses.add(responses.GET, url, json={"message": "success"})
        resp = requests.get(url)
        assert_response(resp, '{"message": "success"}', content_type)

        url = "http://example.com/1/"
        responses.add(responses.GET, url, json=[])
        resp = requests.get(url)
        assert_response(resp, "[]", content_type)

    run()
    assert_reset()


def test_no_content_type():
    @responses.activate
    def run():
        url = "http://example.com/"
        responses.add(responses.GET, url, body="test", content_type=None)
        resp = requests.get(url)
        assert_response(resp, "test", content_type=None)

    run()
    assert_reset()


def test_arbitrary_status_code():
    @responses.activate
    def run():
        url = "http://example.com/"
        responses.add(responses.GET, url, body="test", status=419)
        resp = requests.get(url)
        assert resp.status_code == 419
        assert resp.reason is None

    run()
    assert_reset()


def test_throw_connection_error_explicit():
    @responses.activate
    def run():
        url = "http://example.com"
        exception = HTTPError("HTTP Error")
        responses.add(responses.GET, url, exception)

        with pytest.raises(HTTPError) as HE:
            requests.get(url)

        assert str(HE.value) == "HTTP Error"

    run()
    assert_reset()


def test_callback():
    body = b"test callback"
    status = 400
    reason = "Bad Request"
    headers = {
        "foo": "bar",
        "Content-Type": "application/json",
        "Content-Length": "13",
    }
    url = "http://example.com/"

    def request_callback(_request):
        return status, headers, body

    @responses.activate
    def run():
        responses.add_callback(responses.GET, url, request_callback)
        resp = requests.get(url)
        assert resp.text == "test callback"
        assert resp.status_code == status
        assert resp.reason == reason
        assert "bar" == resp.headers.get("foo")
        assert "application/json" == resp.headers.get("Content-Type")
        assert "13" == resp.headers.get("Content-Length")

    run()
    assert_reset()


def test_callback_deprecated_argument():
    with pytest.deprecated_call():
        CallbackResponse(responses.GET, "url", lambda x: x, stream=False)


def test_callback_exception_result():
    result = Exception()
    url = "http://example.com/"

    def request_callback(request):
        return result

    @responses.activate
    def run():
        responses.add_callback(responses.GET, url, request_callback)

        with pytest.raises(Exception) as e:
            requests.get(url)

        assert e.value is result

    run()
    assert_reset()


def test_callback_exception_body():
    body = Exception()
    url = "http://example.com/"

    def request_callback(request):
        return 200, {}, body

    @responses.activate
    def run():
        responses.add_callback(responses.GET, url, request_callback)

        with pytest.raises(Exception) as e:
            requests.get(url)

        assert e.value is body

    run()
    assert_reset()


def test_callback_no_content_type():
    body = b"test callback"
    status = 400
    reason = "Bad Request"
    headers = {"foo": "bar"}
    url = "http://example.com/"

    def request_callback(_request):
        return status, headers, body

    @responses.activate
    def run():
        responses.add_callback(responses.GET, url, request_callback, content_type=None)
        resp = requests.get(url)
        assert resp.text == "test callback"
        assert resp.status_code == status
        assert resp.reason == reason
        assert "foo" in resp.headers
        assert "Content-Type" not in resp.headers

    run()
    assert_reset()


def test_callback_content_type_dict():
    def request_callback(request):
        return (
            200,
            {"Content-Type": "application/json"},
            b"foo",
        )

    @responses.activate
    def run():
        responses.add_callback("GET", "http://mockhost/.foo", callback=request_callback)
        resp = requests.get("http://mockhost/.foo")
        assert resp.text == "foo"
        assert resp.headers["content-type"] == "application/json"

    run()
    assert_reset()


def test_callback_matchers():
    def request_callback(request):
        return (
            200,
            {"Content-Type": "application/json"},
            b"foo",
        )

    @responses.activate
    def run():
        req_data = {"some": "other", "data": "fields"}
        req_files = {"file_name": b"Old World!"}

        responses.add_callback(
            responses.POST,
            url="http://httpbin.org/post",
            match=[matchers.multipart_matcher(req_files, data=req_data)],
            callback=request_callback,
        )
        resp = requests.post("http://httpbin.org/post", data=req_data, files=req_files)
        assert resp.text == "foo"
        assert resp.headers["content-type"] == "application/json"

    run()
    assert_reset()


def test_callback_matchers_fail():
    @responses.activate
    def run():
        req_data = {"some": "other", "data": "fields"}
        req_files = {"file_name": b"Old World!"}

        responses.add_callback(
            responses.POST,
            url="http://httpbin.org/post",
            match=[matchers.multipart_matcher(req_files, data=req_data)],
            callback=lambda x: (
                0,
                {"a": ""},
                "",
            ),
        )
        with pytest.raises(ConnectionError) as exc:
            requests.post(
                "http://httpbin.org/post",
                data={"some": "other", "data": "wrong"},
                files=req_files,
            )

        assert "multipart/form-data doesn't match." in str(exc.value)

    run()
    assert_reset()


def test_callback_content_type_tuple():
    def request_callback(request):
        return (
            200,
            [("Content-Type", "application/json")],
            b"foo",
        )

    @responses.activate
    def run():
        responses.add_callback("GET", "http://mockhost/.foo", callback=request_callback)
        resp = requests.get("http://mockhost/.foo")
        assert resp.text == "foo"
        assert resp.headers["content-type"] == "application/json"

    run()
    assert_reset()


def test_regular_expression_url():
    @responses.activate
    def run():
        url = re.compile(r"https?://(.*\.)?example.com")
        responses.add(responses.GET, url, body=b"test")

        resp = requests.get("http://example.com")
        assert_response(resp, "test")

        resp = requests.get("https://example.com")
        assert_response(resp, "test")

        resp = requests.get("https://uk.example.com")
        assert_response(resp, "test")

        with pytest.raises(ConnectionError):
            requests.get("https://uk.exaaample.com")

    run()
    assert_reset()


def test_base_response_get_response():
    resp = BaseResponse("GET", ".com")
    with pytest.raises(NotImplementedError):
        resp.get_response(requests.PreparedRequest())


def test_custom_adapter():
    @responses.activate
    def run():
        url = "http://example.com"
        responses.add(responses.GET, url, body=b"test")

        calls = [0]

        class DummyAdapter(requests.adapters.HTTPAdapter):
            def send(self, *a, **k):
                calls[0] += 1
                return super(DummyAdapter, self).send(*a, **k)

        # Test that the adapter is actually used
        session = requests.Session()
        session.mount("http://", DummyAdapter())

        resp = session.get(url, allow_redirects=False)
        assert calls[0] == 1

        # Test that the response is still correctly emulated
        session = requests.Session()
        session.mount("http://", DummyAdapter())

        resp = session.get(url)
        assert_response(resp, "test")

    run()


def test_responses_as_context_manager():
    def run():
        with responses.mock:
            responses.add(responses.GET, "http://example.com", body=b"test")
            resp = requests.get("http://example.com")
            assert_response(resp, "test")
            assert len(responses.calls) == 1
            assert responses.calls[0].request.url == "http://example.com/"
            assert responses.calls[0].response.content == b"test"

            resp = requests.get("http://example.com?foo=bar")
            assert_response(resp, "test")
            assert len(responses.calls) == 2
            assert responses.calls[1].request.url == "http://example.com/?foo=bar"
            assert responses.calls[1].response.content == b"test"

    run()
    assert_reset()


def test_activate_doesnt_change_signature():
    def test_function(a, b=None):
        return (a, b)

    decorated_test_function = responses.activate(test_function)
    if hasattr(inspect, "signature"):
        assert inspect.signature(test_function) == inspect.signature(
            decorated_test_function
        )
    else:
        assert inspect.getargspec(test_function) == inspect.getargspec(
            decorated_test_function
        )
    assert decorated_test_function(1, 2) == test_function(1, 2)
    assert decorated_test_function(3) == test_function(3)


@pytest.fixture
def my_fruit():
    return "apple"


@pytest.fixture
def fruit_basket(my_fruit):
    return ["banana", my_fruit]


@pytest.mark.usefixtures("my_fruit", "fruit_basket")
class TestFixtures(object):
    """
    Test that pytest fixtures work well with 'activate' decorator
    """

    def test_function(self, my_fruit, fruit_basket):
        assert my_fruit in fruit_basket
        assert my_fruit == "apple"

    test_function_decorated = responses.activate(test_function)


def test_activate_mock_interaction():
    @patch("sys.stdout")
    def test_function(mock_stdout):
        return mock_stdout

    decorated_test_function = responses.activate(test_function)
    if hasattr(inspect, "signature"):
        assert inspect.signature(test_function) == inspect.signature(
            decorated_test_function
        )
    else:
        assert inspect.getargspec(test_function) == inspect.getargspec(
            decorated_test_function
        )

    value = test_function()
    assert isinstance(value, Mock)

    value = decorated_test_function()
    assert isinstance(value, Mock)


@pytest.mark.skipif(six.PY2, reason="Cannot run in python2")
def test_activate_doesnt_change_signature_with_return_type():
    def test_function(a, b=None):
        return a, b

    # Add type annotations as they are syntax errors in py2.
    # Use a class to test for import errors in evaled code.
    test_function.__annotations__["return"] = Mock
    test_function.__annotations__["a"] = Mock

    decorated_test_function = responses.activate(test_function)
    assert inspect.signature(test_function) == inspect.signature(
        decorated_test_function
    )

    assert decorated_test_function(1, 2) == test_function(1, 2)
    assert decorated_test_function(3) == test_function(3)


def test_activate_doesnt_change_signature_for_method():
    class TestCase(object):
        def test_function(self, a, b=None):
            return (self, a, b)

        decorated_test_function = responses.activate(test_function)

    test_case = TestCase()
    assert test_case.decorated_test_function(1, 2) == test_case.test_function(1, 2)
    assert test_case.decorated_test_function(3) == test_case.test_function(3)


def test_response_cookies():
    body = b"test callback"
    status = 200
    headers = {"set-cookie": "session_id=12345; a=b; c=d"}
    url = "http://example.com/"

    def request_callback(request):
        return (status, headers, body)

    @responses.activate
    def run():
        responses.add_callback(responses.GET, url, request_callback)
        resp = requests.get(url)
        assert resp.text == "test callback"
        assert resp.status_code == status
        assert "session_id" in resp.cookies
        assert resp.cookies["session_id"] == "12345"
        assert set(resp.cookies.keys()) == set(["session_id"])

    run()
    assert_reset()


def test_response_cookies_secure():
    body = b"test callback"
    status = 200
    headers = {"set-cookie": "session_id=12345; a=b; c=d; secure"}
    url = "http://example.com/"

    def request_callback(request):
        return (status, headers, body)

    @responses.activate
    def run():
        responses.add_callback(responses.GET, url, request_callback)
        resp = requests.get(url)
        assert resp.text == "test callback"
        assert resp.status_code == status
        assert "session_id" in resp.cookies
        assert resp.cookies["session_id"] == "12345"
        assert set(resp.cookies.keys()) == set(["session_id"])

    run()
    assert_reset()


def test_response_cookies_multiple():
    body = b"test callback"
    status = 200
    headers = [
        ("set-cookie", "1P_JAR=2019-12-31-23; path=/; domain=.example.com; HttpOnly"),
        ("set-cookie", "NID=some=value; path=/; domain=.example.com; secure"),
    ]
    url = "http://example.com/"

    def request_callback(request):
        return (status, headers, body)

    @responses.activate
    def run():
        responses.add_callback(responses.GET, url, request_callback)
        resp = requests.get(url)
        assert resp.text == "test callback"
        assert resp.status_code == status
        assert set(resp.cookies.keys()) == set(["1P_JAR", "NID"])
        assert resp.cookies["1P_JAR"] == "2019-12-31-23"
        assert resp.cookies["NID"] == "some=value"

    run()
    assert_reset()


@pytest.mark.parametrize("request_stream", (True, False, None))
@pytest.mark.parametrize("responses_stream", (True, False, None))
def test_response_cookies_session(request_stream, responses_stream):
    @responses.activate
    def run():
        url = "https://example.com/path"
        responses.add(
            responses.GET,
            url,
            headers=[
                ("Set-cookie", "mycookie=cookieval; path=/; secure"),
            ],
            body="ok",
            stream=responses_stream,
        )
        session = requests.session()
        resp = session.get(url, stream=request_stream)
        assert resp.text == "ok"
        assert resp.status_code == 200

        assert "mycookie" in resp.cookies
        assert resp.cookies["mycookie"] == "cookieval"
        assert set(resp.cookies.keys()) == set(["mycookie"])

        assert "mycookie" in session.cookies
        assert session.cookies["mycookie"] == "cookieval"
        assert set(session.cookies.keys()) == set(["mycookie"])

    run()
    assert_reset()


def test_response_callback():
    """adds a callback to decorate the response, then checks it"""

    def run():
        def response_callback(resp):
            resp._is_mocked = True
            return resp

        with responses.RequestsMock(response_callback=response_callback) as m:
            m.add(responses.GET, "http://example.com", body=b"test")
            resp = requests.get("http://example.com")
            assert resp.text == "test"
            assert hasattr(resp, "_is_mocked")
            assert getattr(resp, "_is_mocked") is True

    run()
    assert_reset()


@pytest.mark.skipif(six.PY2, reason="re.compile works differntly in PY2")
def test_response_filebody():
    """ Adds the possibility to use actual (binary) files as responses """

    def run():
        current_file = os.path.abspath(__file__)
        with responses.RequestsMock() as m:
            with open(current_file, "r") as out:
                m.add(responses.GET, "http://example.com", body=out.read(), stream=True)
                resp = requests.get("http://example.com", stream=True)
            with open(current_file, "r") as out:
                assert resp.text == out.read()

    run()
    assert_reset()


def test_use_stream_twice_to_double_raw_io():
    @responses.activate
    def run():
        url = "http://example.com"
        responses.add(responses.GET, url, body=b"42", stream=True)
        resp = requests.get(url, stream=True)
        assert resp.raw.read() == b"42"

    run()
    assert_reset()


def test_assert_all_requests_are_fired():
    def request_callback(request):
        raise BaseException()

    def run():
        with pytest.raises(AssertionError) as excinfo:
            with responses.RequestsMock(assert_all_requests_are_fired=True) as m:
                m.add(responses.GET, "http://example.com", body=b"test")
        assert "http://example.com" in str(excinfo.value)
        assert responses.GET in str(excinfo.value)

        # check that assert_all_requests_are_fired default to True
        with pytest.raises(AssertionError):
            with responses.RequestsMock() as m:
                m.add(responses.GET, "http://example.com", body=b"test")

        # check that assert_all_requests_are_fired doesn't swallow exceptions
        with pytest.raises(ValueError):
            with responses.RequestsMock() as m:
                m.add(responses.GET, "http://example.com", body=b"test")
                raise ValueError()

        # check that assert_all_requests_are_fired=True doesn't remove urls
        with responses.RequestsMock(assert_all_requests_are_fired=True) as m:
            m.add(responses.GET, "http://example.com", body=b"test")
            assert len(m.registered()) == 1
            requests.get("http://example.com")
            assert len(m.registered()) == 1

        # check that assert_all_requests_are_fired=True counts mocked errors
        with responses.RequestsMock(assert_all_requests_are_fired=True) as m:
            m.add(responses.GET, "http://example.com", body=Exception())
            assert len(m.registered()) == 1
            with pytest.raises(Exception):
                requests.get("http://example.com")
            assert len(m.registered()) == 1

        with responses.RequestsMock(assert_all_requests_are_fired=True) as m:
            m.add_callback(responses.GET, "http://example.com", request_callback)
            assert len(m.registered()) == 1
            with pytest.raises(BaseException):
                requests.get("http://example.com")
            assert len(m.registered()) == 1

    run()
    assert_reset()


def test_allow_redirects_samehost():
    redirecting_url = "http://example.com"
    final_url_path = "/1"
    final_url = "{0}{1}".format(redirecting_url, final_url_path)
    url_re = re.compile(r"^http://example.com(/)?(\d+)?$")

    def request_callback(request):
        # endpoint of chained redirect
        if request.url.endswith(final_url_path):
            return 200, (), b"test"

        # otherwise redirect to an integer path
        else:
            if request.url.endswith("/0"):
                n = 1
            else:
                n = 0
            redirect_headers = {"location": "/{0!s}".format(n)}
            return 301, redirect_headers, None

    def run():
        # setup redirect
        with responses.mock:
            responses.add_callback(responses.GET, url_re, request_callback)
            resp_no_redirects = requests.get(redirecting_url, allow_redirects=False)
            assert resp_no_redirects.status_code == 301
            assert len(responses.calls) == 1  # 1x300
            assert responses.calls[0][1].status_code == 301
        assert_reset()

        with responses.mock:
            responses.add_callback(responses.GET, url_re, request_callback)
            resp_yes_redirects = requests.get(redirecting_url, allow_redirects=True)
            assert len(responses.calls) == 3  # 2x300 + 1x200
            assert len(resp_yes_redirects.history) == 2
            assert resp_yes_redirects.status_code == 200
            assert final_url == resp_yes_redirects.url
            status_codes = [call[1].status_code for call in responses.calls]
            assert status_codes == [301, 301, 200]
        assert_reset()

    run()
    assert_reset()


def test_handles_unicode_querystring():
    url = "http://example.com/test?type=2&ie=utf8&query=汉字"

    @responses.activate
    def run():
        responses.add(responses.GET, url, body="test", match_querystring=True)

        resp = requests.get(url)

        assert_response(resp, "test")

    run()
    assert_reset()


def test_handles_unicode_url():
    url = "http://www.संजाल.भारत/hi/वेबसाइट-डिजाइन"

    @responses.activate
    def run():
        responses.add(responses.GET, url, body="test")

        resp = requests.get(url)

        assert_response(resp, "test")

    run()
    assert_reset()


def test_handles_unicode_body():
    url = "http://example.com/test"

    @responses.activate
    def run():
        responses.add(responses.GET, url, body="михољско лето")

        resp = requests.get(url)

        assert_response(resp, "михољско лето", content_type="text/plain; charset=utf-8")

    run()
    assert_reset()


def test_handles_buffered_reader_body():
    url = "http://example.com/test"

    @responses.activate
    def run():
        responses.add(responses.GET, url, body=BufferedReader(BytesIO(b"test")))  # type: ignore

        resp = requests.get(url)

        assert_response(resp, "test")

    run()
    assert_reset()


def test_headers():
    @responses.activate
    def run():
        responses.add(
            responses.GET, "http://example.com", body="", headers={"X-Test": "foo"}
        )
        resp = requests.get("http://example.com")
        assert resp.headers["X-Test"] == "foo"

    run()
    assert_reset()


def test_content_length_error(monkeypatch):
    """
    Currently 'requests' does not enforce content length validation,
    (validation that body length matches header). However, this could
    be expected in next major version, see
    https://github.com/psf/requests/pull/3563

    Now user can manually patch URL3 lib to achieve the same
    """

    @responses.activate
    def run():
        responses.add(
            responses.GET,
            "http://example.com/api/123",
            json={"message": "this body is too large"},
            adding_headers={"content-length": "2"},
        )
        with pytest.raises(ChunkedEncodingError) as exc:
            requests.get("http://example.com/api/123")

        assert "IncompleteRead" in str(exc.value)

    original_init = getattr(requests.packages.urllib3.HTTPResponse, "__init__")

    def patched_init(self, *args, **kwargs):
        kwargs["enforce_content_length"] = True
        original_init(self, *args, **kwargs)

    monkeypatch.setattr(
        requests.packages.urllib3.HTTPResponse, "__init__", patched_init
    )

    run()
    assert_reset()


def test_legacy_adding_headers():
    @responses.activate
    def run():
        responses.add(
            responses.GET,
            "http://example.com",
            body="",
            adding_headers={"X-Test": "foo"},
        )
        resp = requests.get("http://example.com")
        assert resp.headers["X-Test"] == "foo"

    run()
    assert_reset()


def test_auto_calculate_content_length_string_body():
    @responses.activate
    def run():
        url = "http://example.com/"
        responses.add(
            responses.GET, url, body="test", auto_calculate_content_length=True
        )
        resp = requests.get(url)
        assert_response(resp, "test")
        assert resp.headers["Content-Length"] == "4"

    run()
    assert_reset()


def test_auto_calculate_content_length_bytes_body():
    @responses.activate
    def run():
        url = "http://example.com/"
        responses.add(
            responses.GET, url, body=b"test bytes", auto_calculate_content_length=True
        )
        resp = requests.get(url)
        assert_response(resp, "test bytes")
        assert resp.headers["Content-Length"] == "10"

    run()
    assert_reset()


def test_auto_calculate_content_length_json_body():
    @responses.activate
    def run():
        content_type = "application/json"

        url = "http://example.com/"
        responses.add(
            responses.GET,
            url,
            json={"message": "success"},
            auto_calculate_content_length=True,
        )
        resp = requests.get(url)
        assert_response(resp, '{"message": "success"}', content_type)
        assert resp.headers["Content-Length"] == "22"

        url = "http://example.com/1/"
        responses.add(responses.GET, url, json=[], auto_calculate_content_length=True)
        resp = requests.get(url)
        assert_response(resp, "[]", content_type)
        assert resp.headers["Content-Length"] == "2"

    run()
    assert_reset()


def test_auto_calculate_content_length_unicode_body():
    @responses.activate
    def run():
        url = "http://example.com/test"
        responses.add(
            responses.GET, url, body="михољско лето", auto_calculate_content_length=True
        )
        resp = requests.get(url)
        assert_response(resp, "михољско лето", content_type="text/plain; charset=utf-8")
        assert resp.headers["Content-Length"] == "25"

    run()
    assert_reset()


def test_auto_calculate_content_length_doesnt_work_for_buffered_reader_body():
    @responses.activate
    def run():
        url = "http://example.com/test"
        responses.add(
            responses.GET,
            url,
            body=BufferedReader(BytesIO(b"testing")),  # type: ignore
            auto_calculate_content_length=True,
        )
        resp = requests.get(url)
        assert_response(resp, "testing")
        assert "Content-Length" not in resp.headers

    run()
    assert_reset()


def test_auto_calculate_content_length_doesnt_override_existing_value():
    @responses.activate
    def run():
        url = "http://example.com/"
        responses.add(
            responses.GET,
            url,
            body="test",
            headers={"Content-Length": "2"},
            auto_calculate_content_length=True,
        )
        resp = requests.get(url)
        assert_response(resp, "test")
        assert resp.headers["Content-Length"] == "2"

    run()
    assert_reset()


def test_multiple_responses():
    @responses.activate
    def run():
        responses.add(responses.GET, "http://example.com", body="test")
        responses.add(responses.GET, "http://example.com", body="rest")

        resp = requests.get("http://example.com")
        assert_response(resp, "test")
        resp = requests.get("http://example.com")
        assert_response(resp, "rest")
        # After all responses are used, last response should be repeated
        resp = requests.get("http://example.com")
        assert_response(resp, "rest")

    run()
    assert_reset()


def test_multiple_urls():
    @responses.activate
    def run():
        responses.add(responses.GET, "http://example.com/one", body="one")
        responses.add(responses.GET, "http://example.com/two", body="two")

        resp = requests.get("http://example.com/two")
        assert_response(resp, "two")
        resp = requests.get("http://example.com/one")
        assert_response(resp, "one")

    run()
    assert_reset()


def test_multiple_methods():
    @responses.activate
    def run():
        responses.add(responses.GET, "http://example.com/one", body="gotcha")
        responses.add(responses.POST, "http://example.com/one", body="posted")

        resp = requests.get("http://example.com/one")
        assert_response(resp, "gotcha")
        resp = requests.post("http://example.com/one")
        assert_response(resp, "posted")

    run()
    assert_reset()


def test_passthrough_flag(httpserver):
    httpserver.serve_content("OK", headers={"Content-Type": "text/plain"})
    response = Response(responses.GET, httpserver.url, body="MOCK")

    @responses.activate
    def run_passthrough():
        responses.add(response)
        resp = requests.get(httpserver.url)
        assert_response(resp, "OK")

    @responses.activate
    def run_mocked():
        responses.add(response)
        resp = requests.get(httpserver.url)
        assert_response(resp, "MOCK")

    run_mocked()
    assert_reset()

    response.passthrough = True
    run_passthrough()
    assert_reset()


def test_passthrough_response(httpserver):
    httpserver.serve_content("OK", headers={"Content-Type": "text/plain"})

    @responses.activate
    def run():
        responses.add(PassthroughResponse(responses.GET, httpserver.url))
        responses.add(responses.GET, "{}/one".format(httpserver.url), body="one")
        responses.add(responses.GET, "http://example.com/two", body="two")

        resp = requests.get("http://example.com/two")
        assert_response(resp, "two")
        resp = requests.get("{}/one".format(httpserver.url))
        assert_response(resp, "one")
        resp = requests.get(httpserver.url)
        assert_response(resp, "OK")

        assert len(responses.calls) == 3
        responses.assert_call_count(httpserver.url, 1)

    run()
    assert_reset()


def test_passthrough_response_stream(httpserver):
    httpserver.serve_content("OK", headers={"Content-Type": "text/plain"})

    @responses.activate
    def run():
        responses.add(PassthroughResponse(responses.GET, httpserver.url))
        content_1 = requests.get(httpserver.url).content
        with requests.get(httpserver.url, stream=True) as resp:
            content_2 = resp.raw.read()
        assert content_1 == content_2

    run()
    assert_reset()


def test_passthru_prefixes(httpserver):
    httpserver.serve_content("OK", headers={"Content-Type": "text/plain"})

    @responses.activate
    def run_constructor_argument():
        with responses.RequestsMock(passthru_prefixes=(httpserver.url,)):
            resp = requests.get(httpserver.url)
            assert_response(resp, "OK")

    @responses.activate
    def run_property_setter():
        with responses.RequestsMock() as m:
            m.passthru_prefixes = tuple([httpserver.url])
            resp = requests.get(httpserver.url)
            assert_response(resp, "OK")

    run_constructor_argument()
    assert_reset()
    run_property_setter()
    assert_reset()


def test_passthru(httpserver):
    httpserver.serve_content("OK", headers={"Content-Type": "text/plain"})

    @responses.activate
    def run():
        responses.add_passthru(httpserver.url)
        responses.add(responses.GET, "{}/one".format(httpserver.url), body="one")
        responses.add(responses.GET, "http://example.com/two", body="two")

        resp = requests.get("http://example.com/two")
        assert_response(resp, "two")
        resp = requests.get("{}/one".format(httpserver.url))
        assert_response(resp, "one")
        resp = requests.get(httpserver.url)
        assert_response(resp, "OK")

    run()
    assert_reset()


def test_passthru_regex(httpserver):
    httpserver.serve_content("OK", headers={"Content-Type": "text/plain"})

    @responses.activate
    def run():
        responses.add_passthru(re.compile("{}/\\w+".format(httpserver.url)))
        responses.add(responses.GET, "{}/one".format(httpserver.url), body="one")
        responses.add(responses.GET, "http://example.com/two", body="two")

        resp = requests.get("http://example.com/two")
        assert_response(resp, "two")
        resp = requests.get("{}/one".format(httpserver.url))
        assert_response(resp, "one")
        resp = requests.get("{}/two".format(httpserver.url))
        assert_response(resp, "OK")
        resp = requests.get("{}/three".format(httpserver.url))
        assert_response(resp, "OK")

    run()
    assert_reset()


def test_method_named_param():
    @responses.activate
    def run():
        responses.add(method=responses.GET, url="http://example.com", body="OK")
        resp = requests.get("http://example.com")
        assert_response(resp, "OK")

    run()
    assert_reset()


def test_passthru_unicode():
    @responses.activate
    def run():
        with responses.RequestsMock() as m:
            url = "http://موقع.وزارة-الاتصالات.مصر/"
            clean_url = "http://xn--4gbrim.xn----ymcbaaajlc6dj7bxne2c.xn--wgbh1c/"
            m.add_passthru(url)
            assert m.passthru_prefixes[0] == clean_url

    run()
    assert_reset()


def test_custom_target(monkeypatch):
    requests_mock = responses.RequestsMock(target="something.else")
    std_mock_mock = responses.std_mock.MagicMock()
    patch_mock = std_mock_mock.patch
    monkeypatch.setattr(responses, "std_mock", std_mock_mock)
    requests_mock.start()
    assert len(patch_mock.call_args_list) == 1
    assert patch_mock.call_args[1]["target"] == "something.else"


def _quote(s):
    return responses.quote(responses._ensure_str(s))


def test_cookies_from_headers():
    text = "こんにちは/世界"
    quoted_text = _quote(text)
    expected = {"x": "a", "y": quoted_text}
    headers = {"set-cookie": "; ".join(k + "=" + v for k, v in expected.items())}
    cookiejar = responses._cookies_from_headers(headers)
    for k, v in cookiejar.items():
        assert isinstance(v, str)
        assert v == expected[k]


@pytest.mark.parametrize(
    "url",
    (
        "http://example.com",
        "http://example.com/some/path",
        "http://example.com/other/path/",
    ),
)
def test_request_param(url):
    @responses.activate
    def run():
        params = {"hello": "world", "example": "params"}
        responses.add(
            method=responses.GET,
            url="{0}?hello=world".format(url),
            body="test",
            match_querystring=False,
        )
        resp = requests.get(url, params=params)
        assert_response(resp, "test")
        assert_params(resp, params)

        resp = requests.get(url)
        assert_response(resp, "test")
        assert_params(resp, {})

    run()
    assert_reset()


def test_request_param_with_multiple_values_for_the_same_key():
    @responses.activate
    def run():
        url = "http://example.com"
        params = {"key1": ["one", "two"], "key2": "three"}
        responses.add(
            method=responses.GET,
            url=url,
            body="test",
        )
        resp = requests.get(url, params=params)
        assert_response(resp, "test")
        assert_params(resp, params)

    run()
    assert_reset()


@pytest.mark.parametrize(
    "url", ("http://example.com", "http://example.com?hello=world")
)
def test_assert_call_count(url):
    @responses.activate
    def run():
        responses.add(responses.GET, url)
        responses.add(responses.GET, "http://example1.com")

        assert responses.assert_call_count(url, 0) is True

        with pytest.raises(AssertionError) as excinfo:
            responses.assert_call_count(url, 2)
        assert "Expected URL '{0}' to be called 2 times. Called 0 times.".format(
            url
        ) in str(excinfo.value)

        requests.get(url)
        assert responses.assert_call_count(url, 1) is True

        requests.get("http://example1.com")
        assert responses.assert_call_count(url, 1) is True

        requests.get(url)
        with pytest.raises(AssertionError) as excinfo:
            responses.assert_call_count(url, 3)
        assert "Expected URL '{0}' to be called 3 times. Called 2 times.".format(
            url
        ) in str(excinfo.value)

    run()
    assert_reset()


def test_fail_request_error():
    """
    Validate that exception is raised if request URL/Method/kwargs don't match
    :return:
    """

    def run():
        with responses.RequestsMock(assert_all_requests_are_fired=False) as rsps:
            rsps.add("POST", "http://example1.com")
            rsps.add("GET", "http://example.com")

            with pytest.raises(ConnectionError) as excinfo:
                requests.post("http://example.com", data={"id": "bad"})

            msg = str(excinfo.value)
            assert "- POST http://example1.com/ URL does not match" in msg
            assert "- GET http://example.com/ Method does not match" in msg

    run()
    assert_reset()


@pytest.mark.parametrize(
    "response_params, expected_representation",
    [
        (
            {"method": responses.GET, "url": "http://example.com/"},
            (
                "<Response(url='http://example.com/' status=200 "
                "content_type='text/plain' headers='null')>"
            ),
        ),
        (
            {
                "method": responses.POST,
                "url": "http://another-domain.com/",
                "content_type": "application/json",
                "status": 404,
            },
            (
                "<Response(url='http://another-domain.com/' status=404 "
                "content_type='application/json' headers='null')>"
            ),
        ),
        (
            {
                "method": responses.PUT,
                "url": "http://abcd.com/",
                "content_type": "text/html",
                "status": 500,
                "headers": {"X-Test": "foo"},
                "body": {"it_wont_be": "considered"},
            },
            (
                "<Response(url='http://abcd.com/' status=500 "
                "content_type='text/html' headers='{\"X-Test\": \"foo\"}')>"
            ),
        ),
    ],
)
def test_response_representations(response_params, expected_representation):
    response = Response(**response_params)

    assert str(response) == expected_representation
    assert repr(response) == expected_representation


def test_mocked_responses_list_registered():
    @responses.activate
    def run():
        first_response = Response(
            responses.GET,
            "http://example.com/",
            body="",
            headers={"X-Test": "foo"},
            status=404,
        )
        second_response = Response(
            responses.GET, "http://example.com/", body="", headers={"X-Test": "foo"}
        )
        third_response = Response(
            responses.POST,
            "http://anotherdomain.com/",
        )
        responses.add(first_response)
        responses.add(second_response)
        responses.add(third_response)

        mocks_list = responses.registered()

        assert mocks_list == responses.mock.registered()
        assert mocks_list == [first_response, second_response, third_response]

    run()
    assert_reset()


@pytest.mark.parametrize(
    "url,other_url",
    [
        ("http://service-A/foo?q=fizz", "http://service-a/foo?q=fizz"),
        ("http://service-a/foo", "http://service-A/foo"),
        ("http://someHost-AwAy/", "http://somehost-away/"),
        ("http://fizzbuzz/foo", "http://fizzbuzz/foo"),
    ],
)
def test_rfc_compliance(url, other_url):
    @responses.activate
    def run():
        responses.add(method=responses.GET, url=url)
        resp = requests.request("GET", other_url)
        assert_response(resp, "")

    run()
<<<<<<< HEAD
    assert_reset()


def test_matchers_create_key_val_str():
    """
    Test that matchers._create_key_val_str does recursive conversion
    """
    data = {
        "my_list": [
            1,
            2,
            "a",
            {"key1": "val1", "key2": 2, 3: "test"},
            "!",
            [["list", "nested"], {"nested": "dict"}],
        ],
        1: 4,
        "test": "val",
        "high": {"nested": "nested_dict"},
    }
    conv_str = matchers._create_key_val_str(data)
    reference = (
        "{1: 4, high: {nested: nested_dict}, my_list: [!, 1, 2, [[list, nested], {nested: dict}], "
        "a, {3: test, key1: val1, key2: 2}], test: val}"
    )
    assert conv_str == reference


def test_set_registry_not_empty():
    class CustomRegistry(registries.FirstMatchRegistry):
        pass

    @responses.activate
    def run():
        url = "http://fizzbuzz/foo"
        responses.add(method=responses.GET, url=url)
        with pytest.raises(AttributeError) as excinfo:
            responses.mock._set_registry(CustomRegistry)
        msg = str(excinfo.value)
        assert "Cannot replace Registry, current registry has responses" in msg

    run()
    assert_reset()


def test_set_registry():
    class CustomRegistry(registries.FirstMatchRegistry):
        pass

    @responses.activate(registry=CustomRegistry)
    def run_with_registry():
        assert type(responses.mock._get_registry()) == CustomRegistry

    @responses.activate
    def run():
        # test that registry does not leak to another test
        assert type(responses.mock._get_registry()) == registries.FirstMatchRegistry

    run_with_registry()
    run()
    assert_reset()


def test_set_registry_context_manager():
    def run():
        class CustomRegistry(registries.FirstMatchRegistry):
            pass

        with responses.RequestsMock(
            assert_all_requests_are_fired=False, registry=CustomRegistry
        ) as rsps:
            assert type(rsps._get_registry()) == CustomRegistry
            assert type(responses.mock._get_registry()) == registries.FirstMatchRegistry

    run()
    assert_reset()


def test_registry_reset():
    def run():
        class CustomRegistry(registries.FirstMatchRegistry):
            pass

        with responses.RequestsMock(
            assert_all_requests_are_fired=False, registry=CustomRegistry
        ) as rsps:
            rsps._get_registry().reset()
            assert not rsps.registered()

    run()
=======
>>>>>>> 8a5a4b6a
    assert_reset()<|MERGE_RESOLUTION|>--- conflicted
+++ resolved
@@ -1792,33 +1792,7 @@
         assert_response(resp, "")
 
     run()
-<<<<<<< HEAD
-    assert_reset()
-
-
-def test_matchers_create_key_val_str():
-    """
-    Test that matchers._create_key_val_str does recursive conversion
-    """
-    data = {
-        "my_list": [
-            1,
-            2,
-            "a",
-            {"key1": "val1", "key2": 2, 3: "test"},
-            "!",
-            [["list", "nested"], {"nested": "dict"}],
-        ],
-        1: 4,
-        "test": "val",
-        "high": {"nested": "nested_dict"},
-    }
-    conv_str = matchers._create_key_val_str(data)
-    reference = (
-        "{1: 4, high: {nested: nested_dict}, my_list: [!, 1, 2, [[list, nested], {nested: dict}], "
-        "a, {3: test, key1: val1, key2: 2}], test: val}"
-    )
-    assert conv_str == reference
+    assert_reset()
 
 
 def test_set_registry_not_empty():
@@ -1883,6 +1857,4 @@
             assert not rsps.registered()
 
     run()
-=======
->>>>>>> 8a5a4b6a
     assert_reset()