--- conflicted
+++ resolved
@@ -30,12 +30,11 @@
     kwargs: Optional[Dict[str, Any]]
 ) -> Callable[..., Any]: ...
 
-<<<<<<< HEAD
 def multipart_matcher(
         files: Dict[str, Any], data: Optional[Dict[str, str]] = ...
-=======
+) -> Callable[..., Any]: ...
+
 def header_matcher(
     headers: Dict[str, str],
     strict_match: bool = ...
->>>>>>> cbe00247
 ) -> Callable[..., Any]: ...