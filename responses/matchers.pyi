from typing import (
    Any,
    Callable,
    Optional,
    Dict,
)

JSONDecodeError = ValueError


def _create_key_val_str(input_dict: Dict[Any, Any]) -> str: ...

def json_params_matcher(
    params: Optional[Dict[str, Any]]
) -> Callable[..., Any]: ...

def urlencoded_params_matcher(
    params: Optional[Dict[str, str]]
) -> Callable[..., Any]: ...

def query_param_matcher(
    params: Optional[Dict[str, str]]
) -> Callable[..., Any]: ...

<<<<<<< HEAD
def multipart_matcher(data: Dict[str, str], files: Dict[str, Any]) -> Callable[..., Any]: ...
=======
def request_kwargs_matcher(
    kwargs: Optional[Dict[str, Any]]
) -> Callable[..., Any]: ...
>>>>>>> 374e605b
<|MERGE_RESOLUTION|>--- conflicted
+++ resolved
@@ -22,10 +22,8 @@
     params: Optional[Dict[str, str]]
 ) -> Callable[..., Any]: ...
 
-<<<<<<< HEAD
-def multipart_matcher(data: Dict[str, str], files: Dict[str, Any]) -> Callable[..., Any]: ...
-=======
 def request_kwargs_matcher(
     kwargs: Optional[Dict[str, Any]]
 ) -> Callable[..., Any]: ...
->>>>>>> 374e605b
+
+def multipart_matcher(data: Dict[str, str], files: Dict[str, Any]) -> Callable[..., Any]: ...