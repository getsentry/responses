# coding: utf-8

from __future__ import absolute_import, print_function, division, unicode_literals

import inspect
import re
import six

import pytest
import requests
import responses
from requests.exceptions import ConnectionError, HTTPError
from responses import BaseResponse, Response

try:
    from mock import patch, Mock
except ImportError:
    from unittest.mock import patch, Mock


def assert_reset():
    assert len(responses._default_mock._matches) == 0
    assert len(responses.calls) == 0


def assert_response(resp, body=None, content_type="text/plain"):
    assert resp.status_code == 200
    assert resp.reason == "OK"
    if content_type is not None:
        assert resp.headers["Content-Type"] == content_type
    else:
        assert "Content-Type" not in resp.headers
    assert resp.text == body


def test_response():
    @responses.activate
    def run():
        responses.add(responses.GET, "http://example.com", body=b"test")
        resp = requests.get("http://example.com")
        assert_response(resp, "test")
        assert len(responses.calls) == 1
        assert responses.calls[0].request.url == "http://example.com/"
        assert responses.calls[0].response.content == b"test"

        resp = requests.get("http://example.com?foo=bar")
        assert_response(resp, "test")
        assert len(responses.calls) == 2
        assert responses.calls[1].request.url == "http://example.com/?foo=bar"
        assert responses.calls[1].response.content == b"test"

    run()
    assert_reset()


def test_response_encoded():
    @responses.activate
    def run():
        # Path contains urlencoded =/()[]
        url = "http://example.org/foo.bar%3D%2F%28%29%5B%5D"
        responses.add(responses.GET, url, body="it works", status=200)
        resp = requests.get(url)
        assert_response(resp, "it works")

    run()
    assert_reset()


def test_response_with_instance():
    @responses.activate
    def run():
        responses.add(
            responses.Response(method=responses.GET, url="http://example.com")
        )
        resp = requests.get("http://example.com")
        assert_response(resp, "")
        assert len(responses.calls) == 1
        assert responses.calls[0].request.url == "http://example.com/"

        resp = requests.get("http://example.com?foo=bar")
        assert_response(resp, "")
        assert len(responses.calls) == 2
        assert responses.calls[1].request.url == "http://example.com/?foo=bar"


@pytest.mark.parametrize(
    "original,replacement",
    [
        ("http://example.com/two", "http://example.com/two"),
        (
            Response(method=responses.GET, url="http://example.com/two"),
            Response(
                method=responses.GET, url="http://example.com/two", body="testtwo"
            ),
        ),
        (
            re.compile(r"http://example\.com/two"),
            re.compile(r"http://example\.com/two"),
        ),
    ],
)
def test_replace(original, replacement):
    @responses.activate
    def run():
        responses.add(responses.GET, "http://example.com/one", body="test1")

        if isinstance(original, BaseResponse):
            responses.add(original)
        else:
            responses.add(responses.GET, original, body="test2")

        responses.add(responses.GET, "http://example.com/three", body="test3")
        responses.add(
            responses.GET, re.compile(r"http://example\.com/four"), body="test3"
        )

        if isinstance(replacement, BaseResponse):
            responses.replace(replacement)
        else:
            responses.replace(responses.GET, replacement, body="testtwo")

        resp = requests.get("http://example.com/two")
        assert_response(resp, "testtwo")

    run()
    assert_reset()


@pytest.mark.parametrize(
    "original,replacement",
    [
        ("http://example.com/one", re.compile(r"http://example\.com/one")),
        (re.compile(r"http://example\.com/one"), "http://example.com/one"),
    ],
)
def test_replace_error(original, replacement):
    @responses.activate
    def run():
        responses.add(responses.GET, original)
        with pytest.raises(ValueError):
            responses.replace(responses.GET, replacement)

    run()
    assert_reset()


def test_remove():
    @responses.activate
    def run():
        responses.add(responses.GET, "http://example.com/zero")
        responses.add(responses.GET, "http://example.com/one")
        responses.add(responses.GET, "http://example.com/two")
        responses.add(responses.GET, re.compile(r"http://example\.com/three"))
        responses.add(responses.GET, re.compile(r"http://example\.com/four"))
        re.purge()
        responses.remove(responses.GET, "http://example.com/two")
        responses.remove(Response(method=responses.GET, url="http://example.com/zero"))
        responses.remove(responses.GET, re.compile(r"http://example\.com/four"))

        with pytest.raises(ConnectionError):
            requests.get("http://example.com/zero")
        requests.get("http://example.com/one")
        with pytest.raises(ConnectionError):
            requests.get("http://example.com/two")
        requests.get("http://example.com/three")
        with pytest.raises(ConnectionError):
            requests.get("http://example.com/four")

    run()
    assert_reset()


@pytest.mark.parametrize(
    "args1,kwargs1,args2,kwargs2,expected",
    [
        ((responses.GET, "a"), {}, (responses.GET, "a"), {}, True),
        ((responses.GET, "a"), {}, (responses.GET, "b"), {}, False),
        ((responses.GET, "a"), {}, (responses.POST, "a"), {}, False),
        (
            (responses.GET, "a"),
            {"match_querystring": True},
            (responses.GET, "a"),
            {},
            True,
        ),
    ],
)
def test_response_equality(args1, kwargs1, args2, kwargs2, expected):
    o1 = BaseResponse(*args1, **kwargs1)
    o2 = BaseResponse(*args2, **kwargs2)
    assert (o1 == o2) is expected
    assert (o1 != o2) is not expected


def test_response_equality_different_objects():
    o1 = BaseResponse(method=responses.GET, url="a")
    o2 = "str"
    assert (o1 == o2) is False
    assert (o1 != o2) is True


def test_connection_error():
    @responses.activate
    def run():
        responses.add(responses.GET, "http://example.com")

        with pytest.raises(ConnectionError):
            requests.get("http://example.com/foo")

        assert len(responses.calls) == 1
        assert responses.calls[0].request.url == "http://example.com/foo"
        assert type(responses.calls[0].response) is ConnectionError
        assert responses.calls[0].response.request

    run()
    assert_reset()


def test_match_querystring():
    @responses.activate
    def run():
        url = "http://example.com?test=1&foo=bar"
        responses.add(responses.GET, url, match_querystring=True, body=b"test")
        resp = requests.get("http://example.com?test=1&foo=bar")
        assert_response(resp, "test")
        resp = requests.get("http://example.com?foo=bar&test=1")
        assert_response(resp, "test")
        resp = requests.get("http://example.com/?foo=bar&test=1")
        assert_response(resp, "test")

    run()
    assert_reset()


def test_match_empty_querystring():
    @responses.activate
    def run():
        responses.add(
            responses.GET, "http://example.com", body=b"test", match_querystring=True
        )
        resp = requests.get("http://example.com")
        assert_response(resp, "test")
        resp = requests.get("http://example.com/")
        assert_response(resp, "test")
        with pytest.raises(ConnectionError):
            requests.get("http://example.com?query=foo")

    run()
    assert_reset()


def test_match_querystring_error():
    @responses.activate
    def run():
        responses.add(
            responses.GET, "http://example.com/?test=1", match_querystring=True
        )

        with pytest.raises(ConnectionError):
            requests.get("http://example.com/foo/?test=2")

    run()
    assert_reset()


def test_match_querystring_regex():
    @responses.activate
    def run():
        """Note that `match_querystring` value shouldn't matter when passing a
        regular expression"""

        responses.add(
            responses.GET,
            re.compile(r"http://example\.com/foo/\?test=1"),
            body="test1",
            match_querystring=True,
        )

        resp = requests.get("http://example.com/foo/?test=1")
        assert_response(resp, "test1")

        responses.add(
            responses.GET,
            re.compile(r"http://example\.com/foo/\?test=2"),
            body="test2",
            match_querystring=False,
        )

        resp = requests.get("http://example.com/foo/?test=2")
        assert_response(resp, "test2")

    run()
    assert_reset()


def test_match_querystring_error_regex():
    @responses.activate
    def run():
        """Note that `match_querystring` value shouldn't matter when passing a
        regular expression"""

        responses.add(
            responses.GET,
            re.compile(r"http://example\.com/foo/\?test=1"),
            match_querystring=True,
        )

        with pytest.raises(ConnectionError):
            requests.get("http://example.com/foo/?test=3")

        responses.add(
            responses.GET,
            re.compile(r"http://example\.com/foo/\?test=2"),
            match_querystring=False,
        )

        with pytest.raises(ConnectionError):
            requests.get("http://example.com/foo/?test=4")

    run()
    assert_reset()


def test_match_querystring_auto_activates():
    @responses.activate
    def run():
        responses.add(responses.GET, "http://example.com?test=1", body=b"test")
        resp = requests.get("http://example.com?test=1")
        assert_response(resp, "test")
        with pytest.raises(ConnectionError):
            requests.get("http://example.com/?test=2")

    run()
    assert_reset()


def test_accept_string_body():
    @responses.activate
    def run():
        url = "http://example.com/"
        responses.add(responses.GET, url, body="test")
        resp = requests.get(url)
        assert_response(resp, "test")

    run()
    assert_reset()


def test_accept_json_body():
    @responses.activate
    def run():
        content_type = "application/json"

        url = "http://example.com/"
        responses.add(responses.GET, url, json={"message": "success"})
        resp = requests.get(url)
        assert_response(resp, '{"message": "success"}', content_type)

        url = "http://example.com/1/"
        responses.add(responses.GET, url, json=[])
        resp = requests.get(url)
        assert_response(resp, "[]", content_type)

    run()
    assert_reset()


def test_no_content_type():
    @responses.activate
    def run():
        url = "http://example.com/"
        responses.add(responses.GET, url, body="test", content_type=None)
        resp = requests.get(url)
        assert_response(resp, "test", content_type=None)

    run()
    assert_reset()


def test_arbitrary_status_code():
    @responses.activate
    def run():
        url = "http://example.com/"
        responses.add(responses.GET, url, body="test", status=418)
        resp = requests.get(url)
        assert resp.status_code == 418
        assert resp.reason is None

    run()
    assert_reset()


def test_throw_connection_error_explicit():
    @responses.activate
    def run():
        url = "http://example.com"
        exception = HTTPError("HTTP Error")
        responses.add(responses.GET, url, exception)

        with pytest.raises(HTTPError) as HE:
            requests.get(url)

        assert str(HE.value) == "HTTP Error"

    run()
    assert_reset()


def test_callback():
    body = b"test callback"
    status = 400
    reason = "Bad Request"
    headers = {"foo": "bar"}
    url = "http://example.com/"

    def request_callback(request):
        return (status, headers, body)

    @responses.activate
    def run():
        responses.add_callback(responses.GET, url, request_callback)
        resp = requests.get(url)
        assert resp.text == "test callback"
        assert resp.status_code == status
        assert resp.reason == reason
        assert "foo" in resp.headers
        assert resp.headers["foo"] == "bar"

    run()
    assert_reset()


def test_callback_exception_result():
    result = Exception()
    url = "http://example.com/"

    def request_callback(request):
        return result

    @responses.activate
    def run():
        responses.add_callback(responses.GET, url, request_callback)

        with pytest.raises(Exception) as e:
            requests.get(url)

        assert e.value is result

    run()
    assert_reset()


def test_callback_exception_body():
    body = Exception()
    url = "http://example.com/"

    def request_callback(request):
        return (200, {}, body)

    @responses.activate
    def run():
        responses.add_callback(responses.GET, url, request_callback)

        with pytest.raises(Exception) as e:
            requests.get(url)

        assert e.value is body

    run()
    assert_reset()


def test_callback_no_content_type():
    body = b"test callback"
    status = 400
    reason = "Bad Request"
    headers = {"foo": "bar"}
    url = "http://example.com/"

    def request_callback(request):
        return (status, headers, body)

    @responses.activate
    def run():
        responses.add_callback(responses.GET, url, request_callback, content_type=None)
        resp = requests.get(url)
        assert resp.text == "test callback"
        assert resp.status_code == status
        assert resp.reason == reason
        assert "foo" in resp.headers
        assert "Content-Type" not in resp.headers

    run()
    assert_reset()


def test_regular_expression_url():
    @responses.activate
    def run():
        url = re.compile(r"https?://(.*\.)?example.com")
        responses.add(responses.GET, url, body=b"test")

        resp = requests.get("http://example.com")
        assert_response(resp, "test")

        resp = requests.get("https://example.com")
        assert_response(resp, "test")

        resp = requests.get("https://uk.example.com")
        assert_response(resp, "test")

        with pytest.raises(ConnectionError):
            requests.get("https://uk.exaaample.com")

    run()
    assert_reset()


def test_custom_adapter():
    @responses.activate
    def run():
        url = "http://example.com"
        responses.add(responses.GET, url, body=b"test")

        calls = [0]

        class DummyAdapter(requests.adapters.HTTPAdapter):
            def send(self, *a, **k):
                calls[0] += 1
                return super(DummyAdapter, self).send(*a, **k)

        # Test that the adapter is actually used
        session = requests.Session()
        session.mount("http://", DummyAdapter())

        resp = session.get(url, allow_redirects=False)
        assert calls[0] == 1

        # Test that the response is still correctly emulated
        session = requests.Session()
        session.mount("http://", DummyAdapter())

        resp = session.get(url)
        assert_response(resp, "test")

    run()


def test_responses_as_context_manager():
    def run():
        with responses.mock:
            responses.add(responses.GET, "http://example.com", body=b"test")
            resp = requests.get("http://example.com")
            assert_response(resp, "test")
            assert len(responses.calls) == 1
            assert responses.calls[0].request.url == "http://example.com/"
            assert responses.calls[0].response.content == b"test"

            resp = requests.get("http://example.com?foo=bar")
            assert_response(resp, "test")
            assert len(responses.calls) == 2
            assert responses.calls[1].request.url == "http://example.com/?foo=bar"
            assert responses.calls[1].response.content == b"test"

    run()
    assert_reset()


def test_activate_doesnt_change_signature():
    def test_function(a, b=None):
        return (a, b)

    decorated_test_function = responses.activate(test_function)
    if hasattr(inspect, "signature"):
        assert inspect.signature(test_function) == inspect.signature(
            decorated_test_function
        )
    else:
        assert inspect.getargspec(test_function) == inspect.getargspec(
            decorated_test_function
        )
    assert decorated_test_function(1, 2) == test_function(1, 2)
    assert decorated_test_function(3) == test_function(3)


def test_activate_mock_interaction():
    @patch("sys.stdout")
    def test_function(mock_stdout):
        return mock_stdout

    decorated_test_function = responses.activate(test_function)
    if hasattr(inspect, "signature"):
        assert inspect.signature(test_function) == inspect.signature(
            decorated_test_function
        )
    else:
        assert inspect.getargspec(test_function) == inspect.getargspec(
            decorated_test_function
        )

    value = test_function()
    assert isinstance(value, Mock)

    value = decorated_test_function()
    assert isinstance(value, Mock)


@pytest.mark.skipif(six.PY2, reason="Cannot run in python2")
def test_activate_doesnt_change_signature_with_return_type():
    def test_function(a, b=None):
        return (a, b)

    # Add type annotations as they are syntax errors in py2.
    # Use a class to test for import errors in evaled code.
    test_function.__annotations__["return"] = Mock
    test_function.__annotations__["a"] = Mock

    decorated_test_function = responses.activate(test_function)
    if hasattr(inspect, "signature"):
        assert inspect.signature(test_function) == inspect.signature(
            decorated_test_function
        )
    else:
        assert inspect.getargspec(test_function) == inspect.getargspec(
            decorated_test_function
        )
    assert decorated_test_function(1, 2) == test_function(1, 2)
    assert decorated_test_function(3) == test_function(3)


def test_activate_doesnt_change_signature_for_method():
    class TestCase(object):
        def test_function(self, a, b=None):
            return (self, a, b)

        decorated_test_function = responses.activate(test_function)

    test_case = TestCase()
    assert test_case.decorated_test_function(1, 2) == test_case.test_function(1, 2)
    assert test_case.decorated_test_function(3) == test_case.test_function(3)


def test_response_cookies():
    body = b"test callback"
    status = 200
    headers = {"set-cookie": "session_id=12345; a=b; c=d"}
    url = "http://example.com/"

    def request_callback(request):
        return (status, headers, body)

    @responses.activate
    def run():
        responses.add_callback(responses.GET, url, request_callback)
        resp = requests.get(url)
        assert resp.text == "test callback"
        assert resp.status_code == status
        assert "session_id" in resp.cookies
        assert resp.cookies["session_id"] == "12345"
        assert resp.cookies["a"] == "b"
        assert resp.cookies["c"] == "d"

    run()
    assert_reset()


<<<<<<< HEAD
def test_session_cookies():
    body = b'test callback'
    status = 200
    headers = {'set-cookie': 'session_id=12345; a=b; c=d'}
    url = 'http://example.com/'

    def request_callback(request):
        return (status, headers, body)

    @responses.activate
    def run():
        responses.add_callback(responses.GET, url, request_callback)
        session = requests.Session()
        resp = session.get(url)
        assert resp.text == "test callback"
        assert resp.status_code == status
        assert 'session_id' in resp.cookies
        assert resp.cookies['session_id'] == '12345'
        assert resp.cookies['a'] == 'b'
        assert resp.cookies['c'] == 'd'
        assert session.cookies['session_id'] == '12345'
        assert session.cookies['a'] == 'b'
        assert session.cookies['c'] == 'd'
=======
def test_response_callback():
    """adds a callback to decorate the response, then checks it"""

    def run():
        def response_callback(resp):
            resp._is_mocked = True
            return resp

        with responses.RequestsMock(response_callback=response_callback) as m:
            m.add(responses.GET, "http://example.com", body=b"test")
            resp = requests.get("http://example.com")
            assert resp.text == "test"
            assert hasattr(resp, "_is_mocked")
            assert resp._is_mocked is True

>>>>>>> 69592a62
    run()
    assert_reset()


<<<<<<< HEAD
=======
def test_response_filebody():
    """ Adds the possibility to use actual (binary) files as responses """

    def run():
        with responses.RequestsMock() as m:
            with open("README.rst", "rb") as out:
                m.add(responses.GET, "http://example.com", body=out, stream=True)
                resp = requests.get("http://example.com")
            with open("README.rst", "r") as out:
                assert resp.text == out.read()


>>>>>>> 69592a62
def test_assert_all_requests_are_fired():
    def run():
        with pytest.raises(AssertionError) as excinfo:
            with responses.RequestsMock(assert_all_requests_are_fired=True) as m:
                m.add(responses.GET, "http://example.com", body=b"test")
        assert "http://example.com" in str(excinfo.value)
        assert responses.GET in str(excinfo)

        # check that assert_all_requests_are_fired default to True
        with pytest.raises(AssertionError):
            with responses.RequestsMock() as m:
                m.add(responses.GET, "http://example.com", body=b"test")

        # check that assert_all_requests_are_fired doesn't swallow exceptions
        with pytest.raises(ValueError):
            with responses.RequestsMock() as m:
                m.add(responses.GET, "http://example.com", body=b"test")
                raise ValueError()

        # check that assert_all_requests_are_fired=True doesn't remove urls
        with responses.RequestsMock(assert_all_requests_are_fired=True) as m:
            m.add(responses.GET, "http://example.com", body=b"test")
            assert len(m._matches) == 1
            requests.get("http://example.com")
            assert len(m._matches) == 1

        # check that assert_all_requests_are_fired=True counts mocked errors
        with responses.RequestsMock(assert_all_requests_are_fired=True) as m:
            m.add(responses.GET, "http://example.com", body=Exception())
            assert len(m._matches) == 1
            with pytest.raises(Exception):
                requests.get("http://example.com")
            assert len(m._matches) == 1

    run()
    assert_reset()


def test_allow_redirects_samehost():
    redirecting_url = "http://example.com"
    final_url_path = "/1"
    final_url = "{0}{1}".format(redirecting_url, final_url_path)
    url_re = re.compile(r"^http://example.com(/)?(\d+)?$")

    def request_callback(request):
        # endpoint of chained redirect
        if request.url.endswith(final_url_path):
            return 200, (), b"test"

        # otherwise redirect to an integer path
        else:
            if request.url.endswith("/0"):
                n = 1
            else:
                n = 0
            redirect_headers = {"location": "/{0!s}".format(n)}
            return 301, redirect_headers, None

    def run():
        # setup redirect
        with responses.mock:
            responses.add_callback(responses.GET, url_re, request_callback)
            resp_no_redirects = requests.get(redirecting_url, allow_redirects=False)
            assert resp_no_redirects.status_code == 301
            assert len(responses.calls) == 1  # 1x300
            assert responses.calls[0][1].status_code == 301
        assert_reset()

        with responses.mock:
            responses.add_callback(responses.GET, url_re, request_callback)
            resp_yes_redirects = requests.get(redirecting_url, allow_redirects=True)
            assert len(responses.calls) == 3  # 2x300 + 1x200
            assert len(resp_yes_redirects.history) == 2
            assert resp_yes_redirects.status_code == 200
            assert final_url == resp_yes_redirects.url
            status_codes = [call[1].status_code for call in responses.calls]
            assert status_codes == [301, 301, 200]
        assert_reset()

    run()
    assert_reset()


def test_handles_unicode_querystring():
    url = "http://example.com/test?type=2&ie=utf8&query=汉字"

    @responses.activate
    def run():
        responses.add(responses.GET, url, body="test", match_querystring=True)

        resp = requests.get(url)

        assert_response(resp, "test")

    run()
    assert_reset()


def test_handles_unicode_url():
    url = "http://www.संजाल.भारत/hi/वेबसाइट-डिजाइन"

    @responses.activate
    def run():
        responses.add(responses.GET, url, body="test")

        resp = requests.get(url)

        assert_response(resp, "test")

    run()
    assert_reset()


def test_headers():
    @responses.activate
    def run():
        responses.add(
            responses.GET, "http://example.com", body="", headers={"X-Test": "foo"}
        )
        resp = requests.get("http://example.com")
        assert resp.headers["X-Test"] == "foo"

    run()
    assert_reset()


def test_legacy_adding_headers():
    @responses.activate
    def run():
        responses.add(
            responses.GET,
            "http://example.com",
            body="",
            adding_headers={"X-Test": "foo"},
        )
        resp = requests.get("http://example.com")
        assert resp.headers["X-Test"] == "foo"

    run()
    assert_reset()


def test_multiple_responses():
    @responses.activate
    def run():
        responses.add(responses.GET, "http://example.com", body="test")
        responses.add(responses.GET, "http://example.com", body="rest")

        resp = requests.get("http://example.com")
        assert_response(resp, "test")
        resp = requests.get("http://example.com")
        assert_response(resp, "rest")
        # After all responses are used, last response should be repeated
        resp = requests.get("http://example.com")
        assert_response(resp, "rest")

    run()
    assert_reset()


def test_multiple_urls():
    @responses.activate
    def run():
        responses.add(responses.GET, "http://example.com/one", body="one")
        responses.add(responses.GET, "http://example.com/two", body="two")

        resp = requests.get("http://example.com/two")
        assert_response(resp, "two")
        resp = requests.get("http://example.com/one")
        assert_response(resp, "one")

    run()
    assert_reset()


def test_passthru(httpserver):
    httpserver.serve_content("OK", headers={"Content-Type": "text/plain"})

    @responses.activate
    def run():
        responses.add_passthru(httpserver.url)
        responses.add(responses.GET, "{}/one".format(httpserver.url), body="one")
        responses.add(responses.GET, "http://example.com/two", body="two")

        resp = requests.get("http://example.com/two")
        assert_response(resp, "two")
        resp = requests.get("{}/one".format(httpserver.url))
        assert_response(resp, "one")
        resp = requests.get(httpserver.url)
        assert_response(resp, "OK")

    run()
    assert_reset()


def test_method_named_param():
    @responses.activate
    def run():
        responses.add(method=responses.GET, url="http://example.com", body="OK")
        resp = requests.get("http://example.com")
        assert_response(resp, "OK")

    run()
    assert_reset()


def test_passthru_unicode():
    @responses.activate
    def run():
        with responses.RequestsMock() as m:
            url = "http://موقع.وزارة-الاتصالات.مصر/"
            clean_url = "http://xn--4gbrim.xn----ymcbaaajlc6dj7bxne2c.xn--wgbh1c/"
            m.add_passthru(url)
            assert m.passthru_prefixes[0] == clean_url

    run()
    assert_reset()


def test_custom_target(monkeypatch):
    requests_mock = responses.RequestsMock(target="something.else")
    std_mock_mock = responses.std_mock.MagicMock()
    patch_mock = std_mock_mock.patch
    monkeypatch.setattr(responses, "std_mock", std_mock_mock)
    requests_mock.start()
    assert len(patch_mock.call_args_list) == 1
    assert patch_mock.call_args[1]["target"] == "something.else"<|MERGE_RESOLUTION|>--- conflicted
+++ resolved
@@ -664,7 +664,6 @@
     assert_reset()
 
 
-<<<<<<< HEAD
 def test_session_cookies():
     body = b'test callback'
     status = 200
@@ -682,13 +681,19 @@
         assert resp.text == "test callback"
         assert resp.status_code == status
         assert 'session_id' in resp.cookies
+        print(resp.cookies)
         assert resp.cookies['session_id'] == '12345'
         assert resp.cookies['a'] == 'b'
         assert resp.cookies['c'] == 'd'
+        print(session.cookies)
         assert session.cookies['session_id'] == '12345'
         assert session.cookies['a'] == 'b'
         assert session.cookies['c'] == 'd'
-=======
+
+    run()
+    assert_reset()
+
+
 def test_response_callback():
     """adds a callback to decorate the response, then checks it"""
 
@@ -704,13 +709,10 @@
             assert hasattr(resp, "_is_mocked")
             assert resp._is_mocked is True
 
->>>>>>> 69592a62
-    run()
-    assert_reset()
-
-
-<<<<<<< HEAD
-=======
+    run()
+    assert_reset()
+
+
 def test_response_filebody():
     """ Adds the possibility to use actual (binary) files as responses """
 
@@ -723,7 +725,6 @@
                 assert resp.text == out.read()
 
 
->>>>>>> 69592a62
 def test_assert_all_requests_are_fired():
     def run():
         with pytest.raises(AssertionError) as excinfo:
