--- conflicted
+++ resolved
@@ -3,13 +3,10 @@
 
 * Add `threading.Lock()` to allow `responses` working with `threading` module.
 * Removed internal `_cookies_from_headers` function
-<<<<<<< HEAD
+* Now `add`, `upsert`, `replace` methods return registered response.
+  `remove` method returns list of removed responses.
 * Added strict version of decorator. Now you can apply `@responses.activate(assert_all_requests_are_fired=True)`
   to your function to validate that all requests were executed in the wrapped function. See #183
-=======
-* Now `add`, `upsert`, `replace` methods return registered response.
-  `remove` method returns list of removed responses.
->>>>>>> bf307372
 
 0.20.0
 ------
