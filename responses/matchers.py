import json as json_module
from typing import Dict, Any, Optional, Callable, Tuple, Union, List

from requests import PreparedRequest
from urllib.parse import parse_qsl, urlparse

from requests.packages.urllib3.util.url import parse_url  # type: ignore[import]
from json.decoder import JSONDecodeError


def _create_key_val_str(input_dict: Union[Dict[Any, Any], Any]) -> str:
    """
    Returns string of format {'key': val, 'key2': val2}
    Function is called recursively for nested dictionaries

    :param input_dict: dictionary to transform
    :return: (str) reformatted string
    """

    def list_to_str(input_list: List[str]) -> str:
        """
        Convert all list items to string.
        Function is called recursively for nested lists
        """
        converted_list = []
        for item in sorted(input_list, key=lambda x: str(x)):
            if isinstance(item, dict):
                item = _create_key_val_str(item)
            elif isinstance(item, list):
                item = list_to_str(item)

            converted_list.append(str(item))
        list_str = ", ".join(converted_list)
        return "[" + list_str + "]"

    items_list = []
    for key in sorted(input_dict.keys(), key=lambda x: str(x)):
        val = input_dict[key]
        if isinstance(val, dict):
            val = _create_key_val_str(val)
        elif isinstance(val, list):
            val = list_to_str(input_list=val)

        items_list.append("{}: {}".format(key, val))

    key_val_str = "{{{}}}".format(", ".join(items_list))
    return key_val_str


def urlencoded_params_matcher(params: Optional[Dict[str, str]]) -> Callable[..., Any]:
    """
    Matches URL encoded data

    :param params: (dict) data provided to 'data' arg of request
    :return: (func) matcher
    """

    def match(request: PreparedRequest) -> Tuple[bool, str]:
        reason = ""
        request_body = request.body
        qsl_body = dict(parse_qsl(request_body)) if request_body else {}  # type: ignore[type-var]
        params_dict = params or {}
        valid = params is None if request_body is None else params_dict == qsl_body
        if not valid:
            reason = "request.body doesn't match: {} doesn't match {}".format(
                _create_key_val_str(qsl_body), _create_key_val_str(params_dict)
            )

        return valid, reason

    return match


def json_params_matcher(params: Optional[Dict[str, Any]]) -> Callable[..., Any]:
    """
    Matches JSON encoded data

    :param params: (dict) JSON data provided to 'json' arg of request
    :return: (func) matcher
    """

    def match(request: PreparedRequest) -> Tuple[bool, str]:
        reason = ""
        request_body = request.body
        params_dict = params or {}
        try:
            if isinstance(request_body, bytes):
                request_body = request_body.decode("utf-8")
            json_body = json_module.loads(request_body) if request_body else {}

            valid = params is None if request_body is None else params_dict == json_body

            if not valid:
                reason = "request.body doesn't match: {} doesn't match {}".format(
                    _create_key_val_str(json_body), _create_key_val_str(params_dict)
                )

        except JSONDecodeError:
            valid = False
            reason = (
                "request.body doesn't match: JSONDecodeError: Cannot parse request.body"
            )

        return valid, reason

    return match


def fragment_identifier_matcher(identifier: Optional[str]) -> Callable[..., Any]:
    def match(request: PreparedRequest) -> Tuple[bool, str]:
        reason = ""
        url_fragment = urlparse(request.url).fragment
        if identifier:
            url_fragment_qsl = sorted(parse_qsl(url_fragment))  # type: ignore[type-var]
            identifier_qsl = sorted(parse_qsl(identifier))
            valid = identifier_qsl == url_fragment_qsl
        else:
            valid = not url_fragment

        if not valid:
            reason = (
                "URL fragment identifier is different: "  # type: ignore[str-bytes-safe]
                f"{identifier} doesn't match {url_fragment}"
            )

        return valid, reason

    return match


def query_param_matcher(params: Optional[Dict[str, str]]) -> Callable[..., Any]:
    """
    Matcher to match 'params' argument in request

    :param params: (dict), same as provided to request
    :return: (func) matcher
    """

<<<<<<< HEAD
    def match(request: PreparedRequest) -> Tuple[bool, str]:
=======
    for k, v in params.items():
        if isinstance(v, (int, float)):
            params[k] = str(v)

    def match(request):
>>>>>>> 0d2c4f95
        reason = ""
        request_params = request.params  # type: ignore[attr-defined]
        request_params_dict = request_params or {}
        params_dict = params or {}
        valid = (
            params is None
            if request_params is None
            else params_dict == request_params_dict
        )

        if not valid:
            reason = "Parameters do not match. {} doesn't match {}".format(
                _create_key_val_str(request_params_dict),
                _create_key_val_str(params_dict),
            )

        return valid, reason

    return match


def query_string_matcher(query: Optional[str]) -> Callable[..., Any]:
    """
    Matcher to match query string part of request

    :param query: (str), same as constructed by request
    :return: (func) matcher
    """

    def match(request: PreparedRequest) -> Tuple[bool, str]:
        reason = ""
        data = parse_url(request.url)
        request_query = data.query

        request_qsl = sorted(parse_qsl(request_query)) if request_query else {}
        matcher_qsl = sorted(parse_qsl(query)) if query else {}

        valid = not query if request_query is None else request_qsl == matcher_qsl

        if not valid:
            reason = "Query string doesn't match. {} doesn't match {}".format(
                _create_key_val_str(dict(request_qsl)),
                _create_key_val_str(dict(matcher_qsl)),
            )

        return valid, reason

    return match


def request_kwargs_matcher(kwargs: Optional[Dict[str, Any]]) -> Callable[..., Any]:
    """
    Matcher to match keyword arguments provided to request

    :param kwargs: (dict), keyword arguments, same as provided to request
    :return: (func) matcher
    """

    def match(request: PreparedRequest) -> Tuple[bool, str]:
        reason = ""
        kwargs_dict = kwargs or {}
        # validate only kwargs that were requested for comparison, skip defaults
        req_kwargs = request.req_kwargs  # type: ignore[attr-defined]
        request_kwargs = {k: v for k, v in req_kwargs.items() if k in kwargs_dict}

        valid = (
            not kwargs_dict
            if not request_kwargs
            else sorted(kwargs_dict.items()) == sorted(request_kwargs.items())
        )

        if not valid:
            reason = "Arguments don't match: {} doesn't match {}".format(
                _create_key_val_str(request_kwargs), _create_key_val_str(kwargs_dict)
            )

        return valid, reason

    return match


def multipart_matcher(
    files: Dict[str, Any], data: Optional[Dict[str, str]] = None
) -> Callable[..., Any]:
    """
    Matcher to match 'multipart/form-data' content-type.
    This function constructs request body and headers from provided 'data' and 'files'
    arguments and compares to actual request

    :param files: (dict), same as provided to request
    :param data: (dict), same as provided to request
    :return: (func) matcher
    """
    if not files:
        raise TypeError("files argument cannot be empty")

    prepared = PreparedRequest()
    prepared.headers = {"Content-Type": ""}  # type: ignore[assignment]
    prepared.prepare_body(data=data, files=files)

    def get_boundary(content_type: str) -> str:
        """
        Parse 'boundary' value from header.

        :param content_type: (str) headers["Content-Type"] value
        :return: (str) boundary value
        """
        if "boundary=" not in content_type:
            return ""

        return content_type.split("boundary=")[1]

    def match(request: PreparedRequest) -> Tuple[bool, str]:
        reason = "multipart/form-data doesn't match. "
        if "Content-Type" not in request.headers:
            return False, reason + "Request is missing the 'Content-Type' header"

        request_boundary = get_boundary(request.headers["Content-Type"])
        prepared_boundary = get_boundary(prepared.headers["Content-Type"])

        # replace boundary value in header and in body, since by default
        # urllib3.filepost.encode_multipart_formdata dynamically calculates
        # random boundary alphanumeric value
        request_content_type = request.headers["Content-Type"]
        prepared_content_type = prepared.headers["Content-Type"].replace(
            prepared_boundary, request_boundary
        )

        request_body = request.body
        prepared_body = prepared.body or ""

        if isinstance(prepared_body, bytes):
            # since headers always come as str, need to convert to bytes
            prepared_boundary = prepared_boundary.encode("utf-8")  # type: ignore[assignment]
            request_boundary = request_boundary.encode("utf-8")  # type: ignore[assignment]

        prepared_body = prepared_body.replace(
            prepared_boundary, request_boundary  # type: ignore[arg-type]
        )

        headers_valid = prepared_content_type == request_content_type
        if not headers_valid:
            return (
                False,
                reason
                + "Request headers['Content-Type'] is different. {} isn't equal to {}".format(
                    request_content_type, prepared_content_type
                ),
            )

        body_valid = prepared_body == request_body
        if not body_valid:
            return (
                False,
                reason
                + "Request body differs. {} aren't equal {}".format(  # type: ignore[str-bytes-safe]
                    request_body, prepared_body
                ),
            )

        return True, ""

    return match


def header_matcher(
    headers: Dict[str, str], strict_match: bool = False
) -> Callable[..., Any]:
    """
    Matcher to match 'headers' argument in request using the responses library.

    Because ``requests`` will send several standard headers in addition to what
    was specified by your code, request headers that are additional to the ones
    passed to the matcher are ignored by default. You can change this behaviour
    by passing ``strict_match=True``.

    :param headers: (dict), same as provided to request
    :param strict_match: (bool), whether headers in addition to those specified
                         in the matcher should cause the match to fail.
    :return: (func) matcher
    """

    def match(request: PreparedRequest) -> Tuple[bool, str]:
        request_headers: Union[Dict[Any, Any], Any] = request.headers or {}

        if not strict_match:
            # filter down to just the headers specified in the matcher
            request_headers = {k: v for k, v in request_headers.items() if k in headers}

        valid = sorted(headers.items()) == sorted(request_headers.items())

        if not valid:
            return False, "Headers do not match: {} doesn't match {}".format(
                _create_key_val_str(request_headers), _create_key_val_str(headers)
            )

        return valid, ""

    return match<|MERGE_RESOLUTION|>--- conflicted
+++ resolved
@@ -136,15 +136,11 @@
     :return: (func) matcher
     """
 
-<<<<<<< HEAD
-    def match(request: PreparedRequest) -> Tuple[bool, str]:
-=======
     for k, v in params.items():
         if isinstance(v, (int, float)):
             params[k] = str(v)
 
-    def match(request):
->>>>>>> 0d2c4f95
+    def match(request: PreparedRequest) -> Tuple[bool, str]:
         reason = ""
         request_params = request.params  # type: ignore[attr-defined]
         request_params_dict = request_params or {}
