--- conflicted
+++ resolved
@@ -1,11 +1,6 @@
-<<<<<<< HEAD
-=======
-from __future__ import absolute_import, print_function, division, unicode_literals
-
-import _io
+from http import client
+
 import inspect
->>>>>>> ee46f922
-from http import client
 from http import cookies
 import json as json_module
 import logging
