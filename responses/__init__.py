--- conflicted
+++ resolved
@@ -899,12 +899,8 @@
     "HEAD",
     "options",
     "OPTIONS",
-<<<<<<< HEAD
     "_deprecated_passthru_prefixes",
-=======
-    "passthru_prefixes",
     "patch",
->>>>>>> c5b7dabf
     "PATCH",
     "post",
     "POST",
@@ -937,12 +933,8 @@
 HEAD = _default_mock.HEAD
 options = _default_mock.options
 OPTIONS = _default_mock.OPTIONS
-<<<<<<< HEAD
 _deprecated_passthru_prefixes = _default_mock.passthru_prefixes
-=======
-passthru_prefixes = _default_mock.passthru_prefixes
 patch = _default_mock.patch
->>>>>>> c5b7dabf
 PATCH = _default_mock.PATCH
 post = _default_mock.post
 POST = _default_mock.POST
